$IRI: http://www.w3.org/ns/dcat#Dataset
$defs:
  AccessRights:
    enum:
    - http://publications.europa.eu/resource/authority/access-right/PUBLIC
    - http://publications.europa.eu/resource/authority/access-right/RESTRICTED
    - http://publications.europa.eu/resource/authority/access-right/NON_PUBLIC
    title: AccessRights
    type: string
  Activity:
    $IRI: http://www.w3.org/ns/prov#Activity
    $namespace: http://www.w3.org/ns/prov#
    $ontology: https://www.w3.org/TR/prov-o/
    $prefix: prov
    additionalProperties: false
    description: "An activity is something that occurs over a period of time and acts
      upon or with entities; it may include \nconsuming, processing, transforming,
      modifying, relocating, using, or generating entities."
    properties:
      generated:
        default:
        description: Generation is the completion of production of a new entity by
          an activity. This entity did not exist before generation and becomes available
          for usage after this generation.
        items:
          format: uri
          minLength: 1
          type: string
        rdf_term: http://www.w3.org/ns/prov#generated
        rdf_type: uri
        title: Generated
        type: array
      qualifiedAssociation:
        default:
        description: An activity association is an assignment of responsibility to
          an agent for an activity, indicating that the agent had a role in the activity.
          It further allows for a plan to be specified, which is the plan intended
          by the agent to achieve some goals in the context of this activity.
        items:
          anyOf:
          - format: uri
            minLength: 1
            type: string
          - $ref: '#/$defs/Association'
        rdf_term: http://www.w3.org/ns/prov#qualifiedQuotation
        rdf_type: uri
        title: Qualifiedassociation
        type: array
      wasAssociatedWith:
        default:
        description: An activity association is an assignment of responsibility to
          an agent for an activity, indicating that the agent had a role in the activity.
          It further allows for a plan to be specified, which is the plan intended
          by the agent to achieve some goals in the context of this activity.
        format: uri
        minLength: 1
        rdf_term: http://www.w3.org/ns/prov#wasAssociatedWith
        rdf_type: uri
        title: Wasassociatedwith
        type: string
      qualifiedEnd:
        $ref: '#/$defs/End'
        default:
        description: End is when an activity is deemed to have been ended by an entity,
          known as trigger. The activity no longer exists after its end. Any usage,
          generation, or invalidation involving an activity precedes the activity's
          end. An end may refer to a trigger entity that terminated the activity,
          or to an activity, known as ender that generated the trigger.
        rdf_term: http://www.w3.org/ns/prov#qualifiedEnd
        rdf_type: http://www.w3.org/ns/prov#End
      wasEndedBy:
        default:
        description: End is when an activity is deemed to have been ended by an entity,
          known as trigger. The activity no longer exists after its end. Any usage,
          generation, or invalidation involving an activity precedes the activity's
          end. An end may refer to a trigger entity that terminated the activity,
          or to an activity, known as ender that generated the trigger.
        format: uri
        minLength: 1
        rdf_term: http://www.w3.org/ns/prov#wasEndedBy
        rdf_type: uri
        title: Wasendedby
        type: string
      qualifiedUsage:
        default:
        description: Usage is the beginning of utilizing an entity by an activity.
          Before usage, the activity had not begun to utilize this entity and could
          not have been affected by the entity.
        items:
          format: uri
          minLength: 1
          type: string
        rdf_term: http://www.w3.org/ns/prov#qualifiedUsage
        rdf_type: uri
        title: Qualifiedusage
        type: array
      used:
        default:
        description: Usage is the beginning of utilizing an entity by an activity.
          Before usage, the activity had not begun to utilize this entity and could
          not have been affected by the entity.
        format: uri
        minLength: 1
        rdf_term: http://www.w3.org/ns/prov#used
        rdf_type: uri
        title: Used
        type: string
      invalidated:
        default:
        description: Invalidation is the start of the destruction, cessation, or expiry
          of an existing entity by an activity. The entity is no longer available
          for use (or further invalidation) after invalidation. Any generation or
          usage of an entity precedes its invalidation.
        items:
          format: uri
          minLength: 1
          type: string
        rdf_term: http://www.w3.org/ns/prov#invalidated
        rdf_type: uri
        title: Invalidated
        type: array
      endedAtTime:
        default:
        description: End is when an activity is deemed to have been ended by an entity,
          known as trigger. The activity no longer exists after its end. Any usage,
          generation, or invalidation involving an activity precedes the activity's
          end. An end may refer to a trigger entity that terminated the activity,
          or to an activity, known as ender that generated the trigger.
        format: date-time
        rdf_term: http://www.w3.org/ns/prov#endedAtTime
        rdf_type: xsd:dateTime
        title: Endedattime
        type: string
      qualifiedStart:
        $ref: '#/$defs/Start'
        default:
        description: Start is when an activity is deemed to have been started by an
          entity, known as trigger. The activity did not exist before its start. Any
          usage, generation, or invalidation involving an activity follows the activity's
          start. A start may refer to a trigger entity that set off the activity,
          or to an activity, known as starter, that generated the trigger.
        rdf_term: http://www.w3.org/ns/prov#qualifiedStart
        rdf_type: http://www.w3.org/ns/prov#Start
      wasInformedBy:
        default:
        description: Communication is the exchange of an entity by two activities,
          one activity using the entity generated by the other.
        items:
          format: uri
          minLength: 1
          type: string
        rdf_term: http://www.w3.org/ns/prov#wasInformedBy
        rdf_type: uri
        title: Wasinformedby
        type: array
      wasStartedBy:
        default:
        description: Start is when an activity is deemed to have been started by an
          entity, known as trigger. The activity did not exist before its start. Any
          usage, generation, or invalidation involving an activity follows the activity's
          start. A start may refer to a trigger entity that set off the activity,
          or to an activity, known as starter, that generated the trigger.
        format: uri
        minLength: 1
        rdf_term: http://www.w3.org/ns/prov#wasStartedBy
        rdf_type: uri
        title: Wasstartedby
        type: string
      startedAtTime:
        default:
        description: Start is when an activity is deemed to have been started by an
          entity, known as trigger. The activity did not exist before its start. Any
          usage, generation, or invalidation involving an activity follows the activity's
          start. A start may refer to a trigger entity that set off the activity,
          or to an activity, known as starter, that generated the trigger.
        format: date-time
        rdf_term: http://www.w3.org/ns/prov#startedAtTime
        rdf_type: xsd:dateTime
        title: Startedattime
        type: string
      qualifiedCommunication:
        default:
        description: Communication is the exchange of an entity by two activities,
          one activity using the entity generated by the other.
        items:
          format: uri
          minLength: 1
          type: string
        rdf_term: http://www.w3.org/ns/prov#qualifiedCommunication
        rdf_type: uri
        title: Qualifiedcommunication
        type: array
      wasInfluencedBy:
        default:
        description: Influence is the capacity of an entity, activity, or agent to
          have an effect on the character, development, or behavior of another by
          means of usage, start, end, generation, invalidation, communication, derivation,
          attribution, association, or delegation.
        items:
          format: uri
          minLength: 1
          type: string
        rdf_term: http://www.w3.org/ns/prov#wasInfluencedBy
        rdf_type: uri
        title: Wasinfluencedby
        type: array
      qualifiedInfluence:
        default:
        description: Influence is the capacity of an entity, activity, or agent to
          have an effect on the character, development, or behavior of another by
          means of usage, start, end, generation, invalidation, communication, derivation,
          attribution, association, or delegation.
        items:
          format: uri
          minLength: 1
          type: string
        rdf_term: http://www.w3.org/ns/prov#qualifiedInfluence
        rdf_type: uri
        title: Qualifiedinfluence
        type: array
      atLocation:
        default:
        description: A location can be an identifiable geographic place (ISO 19112),
          but it can also be a non-geographic place such as a directory, row, or column.
          As such, there are numerous ways in which location can be expressed, such
          as by a coordinate, address, landmark, and so forth.
        format: uri
        minLength: 1
        rdf_term: http://www.w3.org/ns/prov#atLocation
        rdf_type: uri
        title: Atlocation
        type: string
    title: Activity
    type: object
  Agent:
    $IRI: http://xmlns.com/foaf/0.1/Agent
    $namespace: http://xmlns.com/foaf/0.1/
    $ontology: http://xmlns.com/foaf/spec/
    $prefix: foaf
    additionalProperties: false
    properties:
      name:
        description: A name of the agent
        items:
          anyOf:
          - type: string
          - $ref: '#/$defs/LiteralField'
        rdf_term: http://xmlns.com/foaf/0.1/name
        rdf_type: rdfs_literal
        title: Name
        type: array
      identifier:
        anyOf:
        - type: string
        - $ref: '#/$defs/LiteralField'
        description: A unique identifier of the agent.
        rdf_term: http://purl.org/dc/terms/identifier
        rdf_type: rdfs_literal
        title: Identifier
      mbox:
        default:
        description: A personal mailbox, ie. an Internet mailbox associated with exactly
          one owner, the first owner of this mailbox.
        items:
          format: uri
          minLength: 1
          type: string
        rdf_term: http://xmlns.com/foaf/0.1/mbox
        rdf_type: uri
        title: Mbox
        type: array
      homepage:
        default:
        description: A webpage that either allows to make contact (i.e. a webform)
          or the information contains how to get into contact.
        format: uri
        minLength: 1
        rdf_term: http://xmlns.com/foaf/0.1/homepage
        rdf_type: uri
        title: Homepage
        type: string
    required:
    - name
    - identifier
    title: Agent
    type: object
  Association:
    $IRI: http://www.w3.org/ns/prov#Association
    $namespace: http://www.w3.org/ns/prov#
    $ontology: https://www.w3.org/TR/prov-o/
    $prefix: prov
    additionalProperties: false
    description: "An activity association is an assignment of responsibility to an
      agent for an activity, indicating that the agent\nhad a role in the activity.
      It further allows for a plan to be specified, which is the plan intended by
      the agent\nto achieve some goals in the context of this activity."
    properties:
      hadPlan:
        default:
        description: A plan is an entity that represents a set of actions or steps
          intended by one or more agents to achieve some goals.
        format: uri
        minLength: 1
        rdf_term: http://www.w3.org/ns/prov#hadPlan
        rdf_type: uri
        title: Hadplan
        type: string
      hadRole:
        default:
        description: A role is the function of an entity or agent with respect to
          an activity, in the context of a usage, generation, invalidation, association,
          start, and end.
        format: uri
        minLength: 1
        rdf_term: http://www.w3.org/ns/prov#hadRole
        rdf_type: uri
        title: Hadrole
        type: string
      agent:
        default:
        description: The prov:agent property references an prov:Agent which influenced
          a resource. This property applies to an prov:AgentInfluence, which is given
          by a subproperty of prov:qualifiedInfluence from the influenced prov:Entity,
          prov:Activity or prov:Agent.
        format: uri
        minLength: 1
        rdf_term: http://www.w3.org/ns/prov#Agent
        rdf_type: uri
        title: Agent
        type: string
    title: Association
    type: object
  Checksum:
    $IRI: http://spdx.org/rdf/terms#Checksum
    $namespace: http://spdx.org/rdf/terms#
    $ontology: http://spdx.org/rdf/terms/2.3
    $prefix: spdx
    additionalProperties: false
    description: "A Checksum is value that allows the contents of a file to be authenticated.
      \nEven small changes to the content of the file will change its checksum. \n
      This class allows the results of a variety of checksum and cryptographic message
      digest algorithms to be \nrepresented."
    properties:
      algorithm:
        description: The algorithm used to produce the subject Checksum.
        format: uri
        minLength: 1
        rdf_term: http://spdx.org/rdf/terms#algorithm
        rdf_type: uri
        title: Algorithm
        type: string
      checksum_value:
        anyOf:
        - type: string
        - $ref: '#/$defs/LiteralField'
        description: A lower case hexadecimal encoded digest value produced using
          a specific algorithm.
        rdf_term: http://spdx.org/rdf/terms#checksumValue
        rdf_type: xsd:hexBinary
        title: Checksum Value
    required:
    - algorithm
    - checksum_value
    title: Checksum
    type: object
  DCATDataService:
    $IRI: http://www.w3.org/ns/dcat#DataService
    $namespace: http://www.w3.org/ns/dcat#
    $ontology: https://www.w3.org/TR/vocab-dcat-3/
    $prefix: dcat
    additionalProperties: false
    description: A collection of operations that provides access to one or more datasets
      or data processing functions.
    properties:
      access_rights:
        $ref: '#/$defs/AccessRights'
        default:
        description: Information about who can access the resource or an indication
          of its security status.
        rdf_term: http://purl.org/dc/terms/accessRights
        rdf_type: uri
      conforms_to:
        default:
        description: An established standard to which the described resource conforms.
        format: uri
        minLength: 1
        rdf_term: http://purl.org/dc/terms/conformsTo
        rdf_type: uri
        title: Conforms To
        type: string
      contact_point:
        default:
        description: Relevant contact information for the cataloged resource. Use
          of vCard is recommended
        items:
          anyOf:
          - format: uri
            minLength: 1
            type: string
          - $ref: '#/$defs/VCard'
          - $ref: '#/$defs/Agent'
        rdf_term: http://www.w3.org/ns/dcat#contactPoint
        rdf_type: uri
        title: Contact Point
        type: array
      creator:
        default:
        description: The entity responsible for producing the resource. Resources
          of type foaf:Agent are recommended as values for this property.
        items:
          anyOf:
          - format: uri
            minLength: 1
            type: string
          - $ref: '#/$defs/VCard'
          - $ref: '#/$defs/Agent'
        rdf_term: http://purl.org/dc/terms/creator
        rdf_type: uri
        title: Creator
        type: array
      description:
        description: A free-text account of the resource.
        items:
          $ref: '#/$defs/LiteralField'
        rdf_term: http://purl.org/dc/terms/description
        rdf_type: literal
        title: Description
        type: array
      has_part:
        default:
        description: A related resource that is included either physically or logically
          in the described resource.
        items:
          format: uri
          minLength: 1
          type: string
        rdf_term: http://purl.org/dc/terms/hasPart
        rdf_type: uri
        title: Has Part
        type: array
      has_policy:
        $ref: '#/$defs/ODRLPolicy'
        default:
        description: An ODRL conformant policy expressing the rights associated with
          the resource.
        rdf_term: http://www.w3.org/ns/odrl/2/hasPolicy
        rdf_type: uri
      identifier:
        default:
        description: A unique identifier of the resource being described or cataloged.
        items:
          anyOf:
          - type: string
          - $ref: '#/$defs/LiteralField'
        rdf_term: http://purl.org/dc/terms/identifier
        rdf_type: rdfs_literal
        title: Identifier
        type: array
      is_referenced_by:
        default:
        description: A related resource, such as a publication, that references, cites,
          or otherwise points to the cataloged resource.
        items:
          format: uri
          minLength: 1
          type: string
        rdf_term: http://purl.org/dc/terms/isReferencedBy
        rdf_type: uri
        title: Is Referenced By
        type: array
      keyword:
        default:
        description: A keyword or tag describing the resource.
        items:
          $ref: '#/$defs/LiteralField'
        rdf_term: http://www.w3.org/ns/dcat#keyword
        rdf_type: rdfs_literal
        title: Keyword
        type: array
      landing_page:
        default:
        description: A Web page that can be navigated to in a Web browser to gain
          access to the catalog, a dataset, its distributions and/or additional information.
        items:
          format: uri
          minLength: 1
          type: string
        rdf_term: http://www.w3.org/ns/dcat#landingPage
        rdf_type: uri
        title: Landing Page
        type: array
      license:
        anyOf:
        - format: uri
          minLength: 1
          type: string
        - type: 'null'
        default:
        description: A legal document under which the resource is made available.
        rdf_term: http://purl.org/dc/terms/license
        rdf_type: uri
        title: License
      language:
        default:
        description: A language of the resource. This refers to the natural language
          used for textual metadata (i.e., titles, descriptions, etc.) of a cataloged
          resource (i.e., dataset or service) or the textual values of a dataset distribution
        items:
          format: uri
          minLength: 1
          type: string
        rdf_term: http://purl.org/dc/terms/language
        rdf_type: uri
        title: Language
        type: array
      relation:
        default:
        description: A resource with an unspecified relationship to the cataloged
          resource.
        items:
          format: uri
          minLength: 1
          type: string
        rdf_term: http://purl.org/dc/terms/relation
        rdf_type: uri
        title: Relation
        type: array
      rights:
        anyOf:
        - $ref: '#/$defs/LiteralField'
        - format: uri
          minLength: 1
          type: string
        default:
        description: Information about rights held in and over the distribution. Recommended
          practice is to refer to a rights statement with a URI. If this is not possible
          or feasible, a literal value (name, label, or short text) may be provided.
        rdf_term: http://purl.org/dc/terms/rights
        rdf_type: uri
        title: Rights
      qualified_relation:
        default:
        description: Link to a description of a relationship with another resource
        items:
          format: uri
          minLength: 1
          type: string
        rdf_term: http://www.w3.org/ns/dcat#qualifiedRelation
        rdf_type: uri
        title: Qualified Relation
        type: array
      publisher:
        default:
        description: The entity responsible for making the resource available.
        items:
          anyOf:
          - format: uri
            minLength: 1
            type: string
          - $ref: '#/$defs/Agent'
        rdf_term: http://purl.org/dc/terms/publisher
        rdf_type: uri
        title: Publisher
        type: array
      release_date:
        anyOf:
        - type: string
        - format: date-time
          type: string
        - format: date
          type: string
        default:
        description: Date of formal issuance (e.g., publication) of the resource.
        rdf_term: http://purl.org/dc/terms/issued
        rdf_type: datetime_literal
        title: Release Date
      theme:
        default:
        description: A main category of the resource. A resource can have multiple
          themes.
        items:
          format: uri
          minLength: 1
          type: string
        rdf_term: http://www.w3.org/ns/dcat#theme
        rdf_type: uri
        title: Theme
        type: array
      title:
        description: A name given to the resource.
        items:
          $ref: '#/$defs/LiteralField'
        rdf_term: http://purl.org/dc/terms/title
        rdf_type: rdfs_literal
        title: Title
        type: array
      type:
        default:
        description: The nature or genre of the resource.
        items:
          format: uri
          minLength: 1
          type: string
        rdf_term: http://purl.org/dc/terms/type
        rdf_type: uri
        title: Type
        type: array
      modification_date:
        anyOf:
        - type: string
        - format: date
          type: string
        - format: date-time
          type: string
        default:
        description: Most recent date on which the resource was changed, updated or
          modified.
        rdf_term: http://purl.org/dc/terms/modified
        rdf_type: datetime_literal
        title: Modification Date
      qualified_attribution:
        default:
        description: Link to an Agent having some form of responsibility for the resource
        items:
          format: uri
          minLength: 1
          type: string
        rdf_term: http://www.w3.org/ns/prov#qualifiedAttribution
        rdf_type: uri
        title: Qualified Attribution
        type: array
      has_current_version:
        default:
        description: This resource has a more specific, versioned resource with equivalent
          content [PAV].
        format: uri
        minLength: 1
        rdf_term: http://www.w3.org/ns/dcat#hasCurrentVersion
        rdf_type: uri
        title: Has Current Version
        type: string
      has_version:
        default:
        description: This resource has a more specific, versioned resource
        items:
          format: uri
          minLength: 1
          type: string
        rdf_term: http://purl.org/dc/terms/hasVersion
        rdf_type: uri
        title: Has Version
        type: array
      previous_version:
        default:
        description: The previous version of a resource in a lineage [PAV].
        format: uri
        minLength: 1
        rdf_term: http://www.w3.org/ns/dcat#previousVersion
        rdf_type: uri
        title: Previous Version
        type: string
      replaces:
        default:
        description: A related resource that is supplanted, displaced, or superseded
          by the described resource
        format: uri
        minLength: 1
        rdf_term: http://purl.org/dc/terms/replaces
        rdf_type: uri
        title: Replaces
        type: string
      status:
        $ref: '#/$defs/Status'
        default:
        description: The status of the resource in the context of a particular workflow
          process [VOCAB-ADMS].
        rdf_term: http://www.w3.org/ns/adms#status
        rdf_type: uri
      version:
        default:
        description: The version indicator (name or identifier) of a resource.
        items:
          $ref: '#/$defs/LiteralField'
        rdf_term: http://www.w3.org/ns/dcat#version
        rdf_type: rdfs_literal
        title: Version
        type: array
      version_notes:
        default:
        description: A description of changes between this version and the previous
          version of the resource [VOCAB-ADMS].
        items:
          anyOf:
          - type: string
          - $ref: '#/$defs/LiteralField'
        rdf_term: http://www.w3.org/ns/adms#versionNotes
        rdf_type: rdfs_literal
        title: Version Notes
        type: array
      first:
        default:
        description: The first resource in an ordered collection or series of resources,
          to which the current resource belongs.
        format: uri
        minLength: 1
        rdf_term: http://www.w3.org/ns/dcat#first
        rdf_type: uri
        title: First
        type: string
      last:
        default:
        description: The last resource in an ordered collection or series of resources,
          to which the current resource belongs.
        format: uri
        minLength: 1
        rdf_term: http://www.w3.org/ns/dcat#last
        rdf_type: uri
        title: Last
        type: string
      previous:
        default:
        description: The previous resource (before the current one) in an ordered
          collection or series of resources.
        items:
          format: uri
          minLength: 1
          type: string
        rdf_term: http://www.w3.org/ns/dcat#prev
        rdf_type: uri
        title: Previous
        type: array
      endpoint_description:
        default:
        description: A description of the services available via the end-points, including
          their operations, parameters etc.
        items:
          anyOf:
          - format: uri
            minLength: 1
            type: string
          - $ref: '#/$defs/DCATResource'
        rdf_term: http://www.w3.org/ns/dcat#endpointDescription
        rdf_type: uri
        title: Endpoint Description
        type: array
      endpoint_url:
        description: The root location or primary endpoint of the service (a Web-resolvable
          IRI).
        items:
          anyOf:
          - format: uri
            minLength: 1
            type: string
          - $ref: '#/$defs/DCATResource'
        rdf_term: http://www.w3.org/ns/dcat#endpointURL
        rdf_type: uri
        title: Endpoint Url
        type: array
      serves_dataset:
        default:
        description: A collection of data that this data service can distribute.
        items:
          anyOf:
          - format: uri
            minLength: 1
            type: string
          - $ref: '#/$defs/DCATDataset'
        rdf_term: http://www.w3.org/ns/dcat#servesDataset
        rdf_type: uri
        title: Serves Dataset
        type: array
    required:
    - description
    - title
    - endpoint_url
    title: DCATDataService
    type: object
  DCATDataset:
    $IRI: http://www.w3.org/ns/dcat#Dataset
    $namespace: http://www.w3.org/ns/dcat#
    $ontology: https://www.w3.org/TR/vocab-dcat-3/
    $prefix: dcat
    additionalProperties: false
    properties:
      access_rights:
        anyOf:
        - format: uri
          minLength: 1
          type: string
        - type: 'null'
        default:
        description: Information about who can access the dataset and under what conditions.
        rdf_term: http://purl.org/dc/terms/accessRights
        rdf_type: uri
        title: Access Rights
      conforms_to:
        default:
        description: An established standard to which the described resource conforms.
        format: uri
        minLength: 1
        rdf_term: http://purl.org/dc/terms/conformsTo
        rdf_type: uri
        title: Conforms To
        type: string
      contact_point:
        default:
        description: Relevant contact information for the cataloged resource. Use
          of vCard is recommended
        items:
          anyOf:
          - format: uri
            minLength: 1
            type: string
          - $ref: '#/$defs/VCard'
          - $ref: '#/$defs/Agent'
        rdf_term: http://www.w3.org/ns/dcat#contactPoint
        rdf_type: uri
        title: Contact Point
        type: array
      creator:
        default:
        description: The entity responsible for producing the resource. Resources
          of type foaf:Agent are recommended as values for this property.
        items:
          anyOf:
          - format: uri
            minLength: 1
            type: string
          - $ref: '#/$defs/VCard'
          - $ref: '#/$defs/Agent'
        rdf_term: http://purl.org/dc/terms/creator
        rdf_type: uri
        title: Creator
        type: array
      description:
        description: A free-text account of the resource.
        items:
          $ref: '#/$defs/LiteralField'
        rdf_term: http://purl.org/dc/terms/description
        rdf_type: literal
        title: Description
        type: array
      has_part:
        default:
        description: A related resource that is included either physically or logically
          in the described resource.
        items:
          format: uri
          minLength: 1
          type: string
        rdf_term: http://purl.org/dc/terms/hasPart
        rdf_type: uri
        title: Has Part
        type: array
      has_policy:
        $ref: '#/$defs/ODRLPolicy'
        default:
        description: An ODRL conformant policy expressing the rights associated with
          the resource.
        rdf_term: http://www.w3.org/ns/odrl/2/hasPolicy
        rdf_type: uri
      identifier:
        default:
        description: A unique identifier of the resource being described or cataloged.
        items:
          anyOf:
          - type: string
          - $ref: '#/$defs/LiteralField'
        rdf_term: http://purl.org/dc/terms/identifier
        rdf_type: rdfs_literal
        title: Identifier
        type: array
      is_referenced_by:
        default:
        description: A related resource, such as a publication, that references, cites,
          or otherwise points to the cataloged resource.
        items:
          format: uri
          minLength: 1
          type: string
        rdf_term: http://purl.org/dc/terms/isReferencedBy
        rdf_type: uri
        title: Is Referenced By
        type: array
      keyword:
        default:
        description: A keyword or tag describing the resource.
        items:
          $ref: '#/$defs/LiteralField'
        rdf_term: http://www.w3.org/ns/dcat#keyword
        rdf_type: rdfs_literal
        title: Keyword
        type: array
      landing_page:
        default:
        description: A Web page that can be navigated to in a Web browser to gain
          access to the catalog, a dataset, its distributions and/or additional information.
        items:
          format: uri
          minLength: 1
          type: string
        rdf_term: http://www.w3.org/ns/dcat#landingPage
        rdf_type: uri
        title: Landing Page
        type: array
      license:
        anyOf:
        - format: uri
          minLength: 1
          type: string
        - type: 'null'
        default:
        description: A legal document under which the resource is made available.
        rdf_term: http://purl.org/dc/terms/license
        rdf_type: uri
        title: License
      language:
        default:
        description: A language of the resource. This refers to the natural language
          used for textual metadata (i.e., titles, descriptions, etc.) of a cataloged
          resource (i.e., dataset or service) or the textual values of a dataset distribution
        items:
          format: uri
          minLength: 1
          type: string
        rdf_term: http://purl.org/dc/terms/language
        rdf_type: uri
        title: Language
        type: array
      relation:
        default:
        description: A resource with an unspecified relationship to the cataloged
          resource.
        items:
          format: uri
          minLength: 1
          type: string
        rdf_term: http://purl.org/dc/terms/relation
        rdf_type: uri
        title: Relation
        type: array
      rights:
        anyOf:
        - $ref: '#/$defs/LiteralField'
        - format: uri
          minLength: 1
          type: string
        default:
        description: Information about rights held in and over the distribution. Recommended
          practice is to refer to a rights statement with a URI. If this is not possible
          or feasible, a literal value (name, label, or short text) may be provided.
        rdf_term: http://purl.org/dc/terms/rights
        rdf_type: uri
        title: Rights
      qualified_relation:
        default:
        description: Link to a description of a relationship with another resource
        items:
          format: uri
          minLength: 1
          type: string
        rdf_term: http://www.w3.org/ns/dcat#qualifiedRelation
        rdf_type: uri
        title: Qualified Relation
        type: array
      publisher:
        default:
        description: The entity responsible for making the resource available.
        items:
          anyOf:
          - format: uri
            minLength: 1
            type: string
          - $ref: '#/$defs/Agent'
        rdf_term: http://purl.org/dc/terms/publisher
        rdf_type: uri
        title: Publisher
        type: array
      release_date:
        anyOf:
        - type: string
        - format: date-time
          type: string
        - format: date
          type: string
        default:
        description: Date of formal issuance (e.g., publication) of the resource.
        rdf_term: http://purl.org/dc/terms/issued
        rdf_type: datetime_literal
        title: Release Date
      theme:
        default:
        description: A main category of the resource. A resource can have multiple
          themes.
        items:
          format: uri
          minLength: 1
          type: string
        rdf_term: http://www.w3.org/ns/dcat#theme
        rdf_type: uri
        title: Theme
        type: array
      title:
        description: A name given to the resource.
        items:
          $ref: '#/$defs/LiteralField'
        rdf_term: http://purl.org/dc/terms/title
        rdf_type: rdfs_literal
        title: Title
        type: array
      type:
        default:
        description: The nature or genre of the resource.
        items:
          format: uri
          minLength: 1
          type: string
        rdf_term: http://purl.org/dc/terms/type
        rdf_type: uri
        title: Type
        type: array
      modification_date:
        anyOf:
        - type: string
        - format: date
          type: string
        - format: date-time
          type: string
        default:
        description: Most recent date on which the resource was changed, updated or
          modified.
        rdf_term: http://purl.org/dc/terms/modified
        rdf_type: datetime_literal
        title: Modification Date
      qualified_attribution:
        default:
        description: Link to an Agent having some form of responsibility for the resource
        items:
          format: uri
          minLength: 1
          type: string
        rdf_term: http://www.w3.org/ns/prov#qualifiedAttribution
        rdf_type: uri
        title: Qualified Attribution
        type: array
      has_current_version:
        default:
        description: This resource has a more specific, versioned resource with equivalent
          content [PAV].
        format: uri
        minLength: 1
        rdf_term: http://www.w3.org/ns/dcat#hasCurrentVersion
        rdf_type: uri
        title: Has Current Version
        type: string
      has_version:
        default:
        description: This resource has a more specific, versioned resource
        items:
          format: uri
          minLength: 1
          type: string
        rdf_term: http://purl.org/dc/terms/hasVersion
        rdf_type: uri
        title: Has Version
        type: array
      previous_version:
        default:
        description: The previous version of a resource in a lineage [PAV].
        format: uri
        minLength: 1
        rdf_term: http://www.w3.org/ns/dcat#previousVersion
        rdf_type: uri
        title: Previous Version
        type: string
      replaces:
        default:
        description: A related resource that is supplanted, displaced, or superseded
          by the described resource
        format: uri
        minLength: 1
        rdf_term: http://purl.org/dc/terms/replaces
        rdf_type: uri
        title: Replaces
        type: string
      status:
        $ref: '#/$defs/Status'
        default:
        description: The status of the resource in the context of a particular workflow
          process [VOCAB-ADMS].
        rdf_term: http://www.w3.org/ns/adms#status
        rdf_type: uri
      version:
        default:
        description: The version indicator (name or identifier) of a resource.
        items:
          $ref: '#/$defs/LiteralField'
        rdf_term: http://www.w3.org/ns/dcat#version
        rdf_type: rdfs_literal
        title: Version
        type: array
      version_notes:
        default:
        description: A description of changes between this version and the previous
          version of the resource [VOCAB-ADMS].
        items:
          anyOf:
          - type: string
          - $ref: '#/$defs/LiteralField'
        rdf_term: http://www.w3.org/ns/adms#versionNotes
        rdf_type: rdfs_literal
        title: Version Notes
        type: array
      first:
        default:
        description: The first resource in an ordered collection or series of resources,
          to which the current resource belongs.
        format: uri
        minLength: 1
        rdf_term: http://www.w3.org/ns/dcat#first
        rdf_type: uri
        title: First
        type: string
      last:
        default:
        description: The last resource in an ordered collection or series of resources,
          to which the current resource belongs.
        format: uri
        minLength: 1
        rdf_term: http://www.w3.org/ns/dcat#last
        rdf_type: uri
        title: Last
        type: string
      previous:
        default:
        description: The previous resource (before the current one) in an ordered
          collection or series of resources.
        items:
          format: uri
          minLength: 1
          type: string
        rdf_term: http://www.w3.org/ns/dcat#prev
        rdf_type: uri
        title: Previous
        type: array
      distribution:
        default:
        description: An available distribution of the dataset.
        items:
          format: uri
          minLength: 1
          type: string
        rdf_term: http://www.w3.org/ns/dcat#distribution
        rdf_type: uri
        title: Distribution
        type: array
      temporal_coverage:
        default:
        description: The temporal period that the dataset covers.
        items:
          $ref: '#/$defs/PeriodOfTime'
        rdf_term: http://purl.org/dc/terms/temporal
        rdf_type: http://purl.org/dc/terms/PeriodOfTime
        title: Temporal Coverage
        type: array
      frequency:
        anyOf:
        - format: uri
          minLength: 1
          type: string
        - $ref: '#/$defs/Frequency'
        default:
        description: The frequency at which a dataset is published.
        rdf_term: http://purl.org/dc/terms/accrualPeriodicity
        rdf_type: uri
        title: Frequency
      in_series:
        default:
        description: A dataset series of which the dataset is part.
        items:
          format: uri
          minLength: 1
          type: string
        rdf_term: http://www.w3.org/ns/dcat#inSeries
        rdf_type: uri
        title: In Series
        type: array
      spatial:
        default:
        description: The geographical area covered by the dataset.
        items:
          anyOf:
          - format: uri
            minLength: 1
            type: string
          - $ref: '#/$defs/Location'
        rdf_term: http://purl.org/dc/terms/spatial
        rdf_type: uri
        title: Spatial
        type: array
      spatial_resolution:
        default:
        description: Minimum spatial separation resolvable in a dataset, measured
          in meters.
        items:
          type: number
        rdf_term: http://www.w3.org/ns/dcat#spatialResolutionInMeters
        rdf_type: xsd:decimal
        title: Spatial Resolution
        type: array
      temporal_resolution:
        default:
        description: Minimum time period resolvable in the dataset.
        items:
          anyOf:
          - type: string
          - $ref: '#/$defs/LiteralField'
        rdf_term: http://www.w3.org/ns/dcat#temporalResolution
        rdf_type: xsd:duration
        title: Temporal Resolution
        type: array
      was_generated_by:
        default:
        description: An activity that generated, or provides the business context
          for, the creation of the dataset.
        items:
          anyOf:
          - format: uri
            minLength: 1
            type: string
          - $ref: '#/$defs/Activity'
        rdf_term: http://www.w3.org/ns/prov#wasGeneratedBy
        rdf_type: uri
        title: Was Generated By
        type: array
    required:
    - description
    - title
    title: DCATDataset
    type: object
  DCATDatasetSeries:
    $IRI: http://www.w3.org/ns/dcat#DatasetSeries
    $namespace: http://www.w3.org/ns/dcat#
    $ontology: https://www.w3.org/TR/vocab-dcat-3/
    $prefix: dcat
    additionalProperties: false
    description: A collection of datasets that are published separately, but share
      some characteristics that group them
    properties:
      access_rights:
        $ref: '#/$defs/AccessRights'
        default:
        description: Information about who can access the resource or an indication
          of its security status.
        rdf_term: http://purl.org/dc/terms/accessRights
        rdf_type: uri
      conforms_to:
        default:
        description: An established standard to which the described resource conforms.
        format: uri
        minLength: 1
        rdf_term: http://purl.org/dc/terms/conformsTo
        rdf_type: uri
        title: Conforms To
        type: string
      contact_point:
        default:
        description: Relevant contact information for the cataloged resource. Use
          of vCard is recommended
        items:
          anyOf:
          - format: uri
            minLength: 1
            type: string
          - $ref: '#/$defs/VCard'
          - $ref: '#/$defs/Agent'
        rdf_term: http://www.w3.org/ns/dcat#contactPoint
        rdf_type: uri
        title: Contact Point
        type: array
      creator:
        default:
        description: The entity responsible for producing the resource. Resources
          of type foaf:Agent are recommended as values for this property.
        items:
          anyOf:
          - format: uri
            minLength: 1
            type: string
          - $ref: '#/$defs/VCard'
          - $ref: '#/$defs/Agent'
        rdf_term: http://purl.org/dc/terms/creator
        rdf_type: uri
        title: Creator
        type: array
      description:
        description: A free-text account of the resource.
        items:
          $ref: '#/$defs/LiteralField'
        rdf_term: http://purl.org/dc/terms/description
        rdf_type: literal
        title: Description
        type: array
      has_part:
        default:
        description: A related resource that is included either physically or logically
          in the described resource.
        items:
          format: uri
          minLength: 1
          type: string
        rdf_term: http://purl.org/dc/terms/hasPart
        rdf_type: uri
        title: Has Part
        type: array
      has_policy:
        $ref: '#/$defs/ODRLPolicy'
        default:
        description: An ODRL conformant policy expressing the rights associated with
          the resource.
        rdf_term: http://www.w3.org/ns/odrl/2/hasPolicy
        rdf_type: uri
      identifier:
        default:
        description: A unique identifier of the resource being described or cataloged.
        items:
          anyOf:
          - type: string
          - $ref: '#/$defs/LiteralField'
        rdf_term: http://purl.org/dc/terms/identifier
        rdf_type: rdfs_literal
        title: Identifier
        type: array
      is_referenced_by:
        default:
        description: A related resource, such as a publication, that references, cites,
          or otherwise points to the cataloged resource.
        items:
          format: uri
          minLength: 1
          type: string
        rdf_term: http://purl.org/dc/terms/isReferencedBy
        rdf_type: uri
        title: Is Referenced By
        type: array
      keyword:
        default:
        description: A keyword or tag describing the resource.
        items:
          $ref: '#/$defs/LiteralField'
        rdf_term: http://www.w3.org/ns/dcat#keyword
        rdf_type: rdfs_literal
        title: Keyword
        type: array
      landing_page:
        default:
        description: A Web page that can be navigated to in a Web browser to gain
          access to the catalog, a dataset, its distributions and/or additional information.
        items:
          format: uri
          minLength: 1
          type: string
        rdf_term: http://www.w3.org/ns/dcat#landingPage
        rdf_type: uri
        title: Landing Page
        type: array
      license:
        anyOf:
        - format: uri
          minLength: 1
          type: string
        - type: 'null'
        default:
        description: A legal document under which the resource is made available.
        rdf_term: http://purl.org/dc/terms/license
        rdf_type: uri
        title: License
      language:
        default:
        description: A language of the resource. This refers to the natural language
          used for textual metadata (i.e., titles, descriptions, etc.) of a cataloged
          resource (i.e., dataset or service) or the textual values of a dataset distribution
        items:
          format: uri
          minLength: 1
          type: string
        rdf_term: http://purl.org/dc/terms/language
        rdf_type: uri
        title: Language
        type: array
      relation:
        default:
        description: A resource with an unspecified relationship to the cataloged
          resource.
        items:
          format: uri
          minLength: 1
          type: string
        rdf_term: http://purl.org/dc/terms/relation
        rdf_type: uri
        title: Relation
        type: array
      rights:
        anyOf:
        - $ref: '#/$defs/LiteralField'
        - format: uri
          minLength: 1
          type: string
        default:
        description: Information about rights held in and over the distribution. Recommended
          practice is to refer to a rights statement with a URI. If this is not possible
          or feasible, a literal value (name, label, or short text) may be provided.
        rdf_term: http://purl.org/dc/terms/rights
        rdf_type: uri
        title: Rights
      qualified_relation:
        default:
        description: Link to a description of a relationship with another resource
        items:
          format: uri
          minLength: 1
          type: string
        rdf_term: http://www.w3.org/ns/dcat#qualifiedRelation
        rdf_type: uri
        title: Qualified Relation
        type: array
      publisher:
        default:
        description: The entity responsible for making the resource available.
        items:
          anyOf:
          - format: uri
            minLength: 1
            type: string
          - $ref: '#/$defs/Agent'
        rdf_term: http://purl.org/dc/terms/publisher
        rdf_type: uri
        title: Publisher
        type: array
      release_date:
        anyOf:
        - type: string
        - format: date-time
          type: string
        - format: date
          type: string
        default:
        description: Date of formal issuance (e.g., publication) of the resource.
        rdf_term: http://purl.org/dc/terms/issued
        rdf_type: datetime_literal
        title: Release Date
      theme:
        default:
        description: A main category of the resource. A resource can have multiple
          themes.
        items:
          format: uri
          minLength: 1
          type: string
        rdf_term: http://www.w3.org/ns/dcat#theme
        rdf_type: uri
        title: Theme
        type: array
      title:
        description: A name given to the resource.
        items:
          $ref: '#/$defs/LiteralField'
        rdf_term: http://purl.org/dc/terms/title
        rdf_type: rdfs_literal
        title: Title
        type: array
      type:
        default:
        description: The nature or genre of the resource.
        items:
          format: uri
          minLength: 1
          type: string
        rdf_term: http://purl.org/dc/terms/type
        rdf_type: uri
        title: Type
        type: array
      modification_date:
        anyOf:
        - type: string
        - format: date
          type: string
        - format: date-time
          type: string
        default:
        description: Most recent date on which the resource was changed, updated or
          modified.
        rdf_term: http://purl.org/dc/terms/modified
        rdf_type: datetime_literal
        title: Modification Date
      qualified_attribution:
        default:
        description: Link to an Agent having some form of responsibility for the resource
        items:
          format: uri
          minLength: 1
          type: string
        rdf_term: http://www.w3.org/ns/prov#qualifiedAttribution
        rdf_type: uri
        title: Qualified Attribution
        type: array
      has_current_version:
        default:
        description: This resource has a more specific, versioned resource with equivalent
          content [PAV].
        format: uri
        minLength: 1
        rdf_term: http://www.w3.org/ns/dcat#hasCurrentVersion
        rdf_type: uri
        title: Has Current Version
        type: string
      has_version:
        default:
        description: This resource has a more specific, versioned resource
        items:
          format: uri
          minLength: 1
          type: string
        rdf_term: http://purl.org/dc/terms/hasVersion
        rdf_type: uri
        title: Has Version
        type: array
      previous_version:
        default:
        description: The previous version of a resource in a lineage [PAV].
        format: uri
        minLength: 1
        rdf_term: http://www.w3.org/ns/dcat#previousVersion
        rdf_type: uri
        title: Previous Version
        type: string
      replaces:
        default:
        description: A related resource that is supplanted, displaced, or superseded
          by the described resource
        format: uri
        minLength: 1
        rdf_term: http://purl.org/dc/terms/replaces
        rdf_type: uri
        title: Replaces
        type: string
      status:
        $ref: '#/$defs/Status'
        default:
        description: The status of the resource in the context of a particular workflow
          process [VOCAB-ADMS].
        rdf_term: http://www.w3.org/ns/adms#status
        rdf_type: uri
      version:
        default:
        description: The version indicator (name or identifier) of a resource.
        items:
          $ref: '#/$defs/LiteralField'
        rdf_term: http://www.w3.org/ns/dcat#version
        rdf_type: rdfs_literal
        title: Version
        type: array
      version_notes:
        default:
        description: A description of changes between this version and the previous
          version of the resource [VOCAB-ADMS].
        items:
          anyOf:
          - type: string
          - $ref: '#/$defs/LiteralField'
        rdf_term: http://www.w3.org/ns/adms#versionNotes
        rdf_type: rdfs_literal
        title: Version Notes
        type: array
      first:
        default:
        description: The first resource in an ordered collection or series of resources,
          to which the current resource belongs.
        format: uri
        minLength: 1
        rdf_term: http://www.w3.org/ns/dcat#first
        rdf_type: uri
        title: First
        type: string
      last:
        default:
        description: The last resource in an ordered collection or series of resources,
          to which the current resource belongs.
        format: uri
        minLength: 1
        rdf_term: http://www.w3.org/ns/dcat#last
        rdf_type: uri
        title: Last
        type: string
      previous:
        default:
        description: The previous resource (before the current one) in an ordered
          collection or series of resources.
        items:
          format: uri
          minLength: 1
          type: string
        rdf_term: http://www.w3.org/ns/dcat#prev
        rdf_type: uri
        title: Previous
        type: array
    required:
    - description
    - title
    title: http://www.w3.org/ns/dcat#DatasetSeries
    type: object
  DCATDistribution:
    $IRI: http://www.w3.org/ns/dcat#Distribution
    $namespace: http://www.w3.org/ns/dcat#
    $ontology: https://www.w3.org/TR/vocab-dcat-3/
    $prefix: dcat
    additionalProperties: false
    description: "A specific representation of a dataset. A dataset might be available
      in multiple serializations that may differ\nin various ways, including natural
      language, media-type or format, schematic organization, temporal and spatial\n
      resolution, level of detail or profiles (which might specify any or all of the
      above)."
    properties:
      title:
        description: A name given to the distribution.
        items:
          $ref: '#/$defs/LiteralField'
        rdf_term: http://purl.org/dc/terms/title
        rdf_type: rdfs_literal
        title: Title
        type: array
      description:
        description: A free-text account of the distribution.
        items:
          $ref: '#/$defs/LiteralField'
        rdf_term: http://purl.org/dc/terms/description
        rdf_type: literal
        title: Description
        type: array
      release_date:
        anyOf:
        - format: date
          type: string
        - format: date-time
          type: string
        default:
        description: Date of formal issuance (e.g., publication) of the distribution.
        rdf_term: http://purl.org/dc/terms/issued
        rdf_type: datetime_literal
        title: Release Date
      update_date:
        anyOf:
        - type: string
        - format: date
          type: string
        - format: date-time
          type: string
        default:
        description: Most recent date on which the distribution was changed, updated
          or modified.
        rdf_term: http://purl.org/dc/terms/modified
        rdf_type: datetime_literal
        title: Update Date
      license:
        default:
        description: A legal document under which the distribution is made available.
        format: uri
        minLength: 1
        rdf_term: http://purl.org/dc/terms/license
        rdf_type: uri
        title: License
        type: string
      access_rights:
        default:
        description: A rights statement that concerns how the distribution is accessed.
        format: uri
        minLength: 1
        rdf_term: http://purl.org/dc/terms/accessRights
        rdf_type: uri
        title: Access Rights
        type: string
      rights:
        default:
        description: Information about rights held in and over the distribution.
        rdf_term: http://purl.org/dc/terms/rights
        rdf_type: uri
        title: Rights
      has_policy:
        $ref: '#/$defs/ODRLPolicy'
        default:
        description: An ODRL conformant policy expressing the rights associated with
          the distribution.
        rdf_term: http://www.w3.org/ns/odrl/2/hasPolicy
        rdf_type: uri
      access_url:
        description: A URL of the resource that gives access to a distribution of
          the dataset. E.g., landing page, feed, SPARQL endpoint.
        items:
          format: uri
          minLength: 1
          type: string
        rdf_term: http://www.w3.org/ns/dcat#accessURL
        rdf_type: uri
        title: Access Url
        type: array
      access_service:
        default:
        description: A data service that gives access to the distribution of the dataset
        items:
          anyOf:
          - format: uri
            minLength: 1
            type: string
          - $ref: '#/$defs/DCATDataService'
        rdf_term: http://www.w3.org/ns/dcat#accessService
        rdf_type: uri
        title: Access Service
        type: array
      download_url:
        default:
        description: The URL of the downloadable file in a given format. E.g., CSV
          file or RDF file. The format is indicated by the distribution's dcterms:format
          and/or dcat:mediaType
        items:
          format: uri
          minLength: 1
          type: string
        rdf_term: http://www.w3.org/ns/dcat#downloadURL
        rdf_type: uri
        title: Download Url
        type: array
      byte_size:
        anyOf:
        - type: integer
        - $ref: '#/$defs/LiteralField'
        default:
        description: The size of a distribution in bytes.
        rdf_term: http://www.w3.org/ns/dcat#byteSize
        rdf_type: xsd:nonNegativeInteger
        title: Byte Size
      spatial_resolution:
        default:
        description: Minimum spatial separation resolvable in a dataset distribution,
          measured in meters.
        items:
          anyOf:
          - type: number
          - $ref: '#/$defs/LiteralField'
        rdf_term: http://www.w3.org/ns/dcat#spatialResolutionInMeters
        rdf_type: xsd:decimal
        title: Spatial Resolution
        type: array
      temporal_resolution:
        default:
        description: Minimum time period resolvable in the dataset.
        items:
          anyOf:
          - type: string
          - $ref: '#/$defs/LiteralField'
        rdf_term: http://www.w3.org/ns/dcat#spatialResolutionInMeters
        rdf_type: xsd:duration
        title: Temporal Resolution
        type: array
      conforms_to:
        default:
        description: An established standard to which the distribution conforms.
        items:
          format: uri
          minLength: 1
          type: string
        rdf_term: http://purl.org/dc/terms/conformsTo
        rdf_type: uri
        title: Conforms To
        type: array
      media_type:
        default:
        description: The media type of the distribution as defined by IANA
        format: uri
        minLength: 1
        rdf_term: http://www.w3.org/ns/dcat#mediaType
        rdf_type: uri
        title: Media Type
        type: string
      format:
        default:
        description: The file format of the distribution.
        format: uri
        minLength: 1
        rdf_term: http://purl.org/dc/terms/format
        rdf_type: uri
        title: Format
        type: string
      compression_format:
        default:
        description: The compression format of the distribution in which the data
          is contained in a compressed form, e.g., to reduce the size of the downloadable
          file.
        format: uri
        minLength: 1
        rdf_term: http://www.w3.org/ns/dcat#compressFormat
        rdf_type: uri
        title: Compression Format
        type: string
      packaging_format:
        default:
        description: The package format of the distribution in which one or more data
          files are grouped together, e.g., to enable a set of related files to be
          downloaded together.
        format: uri
        minLength: 1
        rdf_term: http://www.w3.org/ns/dcat#packageFormat
        rdf_type: uri
        title: Packaging Format
        type: string
      checksum:
        $ref: '#/$defs/Checksum'
        default:
        description: The checksum property provides a mechanism that can be used to
          verify that the contents of a file or package have not changed [SPDX].
        rdf_term: http://spdx.org/rdf/terms#checksum
        rdf_type: uri
    required:
    - title
    - description
    - access_url
    title: DCATDistribution
    type: object
  DCATResource:
    $IRI: http://www.w3.org/ns/dcat#Resource
    $namespace: http://www.w3.org/ns/dcat#
    $ontology: https://www.w3.org/TR/vocab-dcat-3/
    $prefix: dcat
    additionalProperties: false
    description: Resource published or curated by a single agent. Abstract class
    properties:
      access_rights:
        $ref: '#/$defs/AccessRights'
        default:
        description: Information about who can access the resource or an indication
          of its security status.
        rdf_term: http://purl.org/dc/terms/accessRights
        rdf_type: uri
      conforms_to:
        default:
        description: An established standard to which the described resource conforms.
        format: uri
        minLength: 1
        rdf_term: http://purl.org/dc/terms/conformsTo
        rdf_type: uri
        title: Conforms To
        type: string
      contact_point:
        default:
        description: Relevant contact information for the cataloged resource. Use
          of vCard is recommended
        items:
          anyOf:
          - format: uri
            minLength: 1
            type: string
          - $ref: '#/$defs/VCard'
          - $ref: '#/$defs/Agent'
        rdf_term: http://www.w3.org/ns/dcat#contactPoint
        rdf_type: uri
        title: Contact Point
        type: array
      creator:
        default:
        description: The entity responsible for producing the resource. Resources
          of type foaf:Agent are recommended as values for this property.
        items:
          anyOf:
          - format: uri
            minLength: 1
            type: string
          - $ref: '#/$defs/VCard'
          - $ref: '#/$defs/Agent'
        rdf_term: http://purl.org/dc/terms/creator
        rdf_type: uri
        title: Creator
        type: array
      description:
        description: A free-text account of the resource.
        items:
          $ref: '#/$defs/LiteralField'
        rdf_term: http://purl.org/dc/terms/description
        rdf_type: literal
        title: Description
        type: array
      has_part:
        default:
        description: A related resource that is included either physically or logically
          in the described resource.
        items:
          format: uri
          minLength: 1
          type: string
        rdf_term: http://purl.org/dc/terms/hasPart
        rdf_type: uri
        title: Has Part
        type: array
      has_policy:
        $ref: '#/$defs/ODRLPolicy'
        default:
        description: An ODRL conformant policy expressing the rights associated with
          the resource.
        rdf_term: http://www.w3.org/ns/odrl/2/hasPolicy
        rdf_type: uri
      identifier:
        default:
        description: A unique identifier of the resource being described or cataloged.
        items:
          anyOf:
          - type: string
          - $ref: '#/$defs/LiteralField'
        rdf_term: http://purl.org/dc/terms/identifier
        rdf_type: rdfs_literal
        title: Identifier
        type: array
      is_referenced_by:
        default:
        description: A related resource, such as a publication, that references, cites,
          or otherwise points to the cataloged resource.
        items:
          format: uri
          minLength: 1
          type: string
        rdf_term: http://purl.org/dc/terms/isReferencedBy
        rdf_type: uri
        title: Is Referenced By
        type: array
      keyword:
        default:
        description: A keyword or tag describing the resource.
        items:
          $ref: '#/$defs/LiteralField'
        rdf_term: http://www.w3.org/ns/dcat#keyword
        rdf_type: rdfs_literal
        title: Keyword
        type: array
      landing_page:
        default:
        description: A Web page that can be navigated to in a Web browser to gain
          access to the catalog, a dataset, its distributions and/or additional information.
        items:
          format: uri
          minLength: 1
          type: string
        rdf_term: http://www.w3.org/ns/dcat#landingPage
        rdf_type: uri
        title: Landing Page
        type: array
      license:
        anyOf:
        - format: uri
          minLength: 1
          type: string
        - type: 'null'
        default:
        description: A legal document under which the resource is made available.
        rdf_term: http://purl.org/dc/terms/license
        rdf_type: uri
        title: License
      language:
        default:
        description: A language of the resource. This refers to the natural language
          used for textual metadata (i.e., titles, descriptions, etc.) of a cataloged
          resource (i.e., dataset or service) or the textual values of a dataset distribution
        items:
          format: uri
          minLength: 1
          type: string
        rdf_term: http://purl.org/dc/terms/language
        rdf_type: uri
        title: Language
        type: array
      relation:
        default:
        description: A resource with an unspecified relationship to the cataloged
          resource.
        items:
          format: uri
          minLength: 1
          type: string
        rdf_term: http://purl.org/dc/terms/relation
        rdf_type: uri
        title: Relation
        type: array
      rights:
        anyOf:
        - $ref: '#/$defs/LiteralField'
        - format: uri
          minLength: 1
          type: string
        default:
        description: Information about rights held in and over the distribution. Recommended
          practice is to refer to a rights statement with a URI. If this is not possible
          or feasible, a literal value (name, label, or short text) may be provided.
        rdf_term: http://purl.org/dc/terms/rights
        rdf_type: uri
        title: Rights
      qualified_relation:
        default:
        description: Link to a description of a relationship with another resource
        items:
          format: uri
          minLength: 1
          type: string
        rdf_term: http://www.w3.org/ns/dcat#qualifiedRelation
        rdf_type: uri
        title: Qualified Relation
        type: array
      publisher:
        default:
        description: The entity responsible for making the resource available.
        items:
          anyOf:
          - format: uri
            minLength: 1
            type: string
          - $ref: '#/$defs/Agent'
        rdf_term: http://purl.org/dc/terms/publisher
        rdf_type: uri
        title: Publisher
        type: array
      release_date:
        anyOf:
        - type: string
        - format: date-time
          type: string
        - format: date
          type: string
        default:
        description: Date of formal issuance (e.g., publication) of the resource.
        rdf_term: http://purl.org/dc/terms/issued
        rdf_type: datetime_literal
        title: Release Date
      theme:
        default:
        description: A main category of the resource. A resource can have multiple
          themes.
        items:
          format: uri
          minLength: 1
          type: string
        rdf_term: http://www.w3.org/ns/dcat#theme
        rdf_type: uri
        title: Theme
        type: array
      title:
        description: A name given to the resource.
        items:
          $ref: '#/$defs/LiteralField'
        rdf_term: http://purl.org/dc/terms/title
        rdf_type: rdfs_literal
        title: Title
        type: array
      type:
        default:
        description: The nature or genre of the resource.
        items:
          format: uri
          minLength: 1
          type: string
        rdf_term: http://purl.org/dc/terms/type
        rdf_type: uri
        title: Type
        type: array
      modification_date:
        anyOf:
        - type: string
        - format: date
          type: string
        - format: date-time
          type: string
        default:
        description: Most recent date on which the resource was changed, updated or
          modified.
        rdf_term: http://purl.org/dc/terms/modified
        rdf_type: datetime_literal
        title: Modification Date
      qualified_attribution:
        default:
        description: Link to an Agent having some form of responsibility for the resource
        items:
          format: uri
          minLength: 1
          type: string
        rdf_term: http://www.w3.org/ns/prov#qualifiedAttribution
        rdf_type: uri
        title: Qualified Attribution
        type: array
      has_current_version:
        default:
        description: This resource has a more specific, versioned resource with equivalent
          content [PAV].
        format: uri
        minLength: 1
        rdf_term: http://www.w3.org/ns/dcat#hasCurrentVersion
        rdf_type: uri
        title: Has Current Version
        type: string
      has_version:
        default:
        description: This resource has a more specific, versioned resource
        items:
          format: uri
          minLength: 1
          type: string
        rdf_term: http://purl.org/dc/terms/hasVersion
        rdf_type: uri
        title: Has Version
        type: array
      previous_version:
        default:
        description: The previous version of a resource in a lineage [PAV].
        format: uri
        minLength: 1
        rdf_term: http://www.w3.org/ns/dcat#previousVersion
        rdf_type: uri
        title: Previous Version
        type: string
      replaces:
        default:
        description: A related resource that is supplanted, displaced, or superseded
          by the described resource
        format: uri
        minLength: 1
        rdf_term: http://purl.org/dc/terms/replaces
        rdf_type: uri
        title: Replaces
        type: string
      status:
        $ref: '#/$defs/Status'
        default:
        description: The status of the resource in the context of a particular workflow
          process [VOCAB-ADMS].
        rdf_term: http://www.w3.org/ns/adms#status
        rdf_type: uri
      version:
        default:
        description: The version indicator (name or identifier) of a resource.
        items:
          $ref: '#/$defs/LiteralField'
        rdf_term: http://www.w3.org/ns/dcat#version
        rdf_type: rdfs_literal
        title: Version
        type: array
      version_notes:
        default:
        description: A description of changes between this version and the previous
          version of the resource [VOCAB-ADMS].
        items:
          anyOf:
          - type: string
          - $ref: '#/$defs/LiteralField'
        rdf_term: http://www.w3.org/ns/adms#versionNotes
        rdf_type: rdfs_literal
        title: Version Notes
        type: array
      first:
        default:
        description: The first resource in an ordered collection or series of resources,
          to which the current resource belongs.
        format: uri
        minLength: 1
        rdf_term: http://www.w3.org/ns/dcat#first
        rdf_type: uri
        title: First
        type: string
      last:
        default:
        description: The last resource in an ordered collection or series of resources,
          to which the current resource belongs.
        format: uri
        minLength: 1
        rdf_term: http://www.w3.org/ns/dcat#last
        rdf_type: uri
        title: Last
        type: string
      previous:
        default:
        description: The previous resource (before the current one) in an ordered
          collection or series of resources.
        items:
          format: uri
          minLength: 1
          type: string
        rdf_term: http://www.w3.org/ns/dcat#prev
        rdf_type: uri
        title: Previous
        type: array
    required:
    - description
    - title
    title: DCATResource
    type: object
  DatasetStatus:
    enum:
    - http://publications.europa.eu/resource/authority/dataset-status/DEVELOP
    - http://publications.europa.eu/resource/authority/dataset-status/COMPLETED
    - http://publications.europa.eu/resource/authority/dataset-status/DEPRECATED
    - http://publications.europa.eu/resource/authority/dataset-status/WITHDRAWN
    - http://publications.europa.eu/resource/authority/dataset-status/OP_DATPRO
    - http://publications.europa.eu/resource/authority/dataset-status/DISCONT
    title: DatasetStatus
    type: string
  DatasetTheme:
    enum:
    - http://publications.europa.eu/resource/authority/data-theme/AGRI
    - http://publications.europa.eu/resource/authority/data-theme/ECON
    - http://publications.europa.eu/resource/authority/data-theme/EDUC
    - http://publications.europa.eu/resource/authority/data-theme/ENER
    - http://publications.europa.eu/resource/authority/data-theme/ENVI
    - http://publications.europa.eu/resource/authority/data-theme/GOVE
    - http://publications.europa.eu/resource/authority/data-theme/HEAL
    - http://publications.europa.eu/resource/authority/data-theme/INTR
    - http://publications.europa.eu/resource/authority/data-theme/JUST
    - http://publications.europa.eu/resource/authority/data-theme/OP_DATPRO
    - http://publications.europa.eu/resource/authority/data-theme/REGI
    - http://publications.europa.eu/resource/authority/data-theme/SOCI
    - http://publications.europa.eu/resource/authority/data-theme/TECH
    - http://publications.europa.eu/resource/authority/data-theme/TRAN
    title: DatasetTheme
    type: string
  End:
    $IRI: http://www.w3.org/ns/prov#End
    $namespace: http://www.w3.org/ns/prov#
    $ontology: https://www.w3.org/TR/prov-o/
    $prefix: prov
    additionalProperties: false
    description: "End is when an activity is deemed to have been ended by an entity,
      known as trigger. The activity no longer exists\nafter its end. Any usage, generation,
      or invalidation involving an activity precedes the activity's end.\nAn end may
      refer to a trigger entity that terminated the activity, or to an activity, known
      as ender that generated\nthe trigger."
    properties:
      entity:
        default:
        description: The prov:entity property references an prov:Entity which influenced
          a resource. This property applies to an prov:EntityInfluence, which is given
          by a subproperty of prov:qualifiedInfluence from the influenced prov:Entity,
          prov:Activity or prov:Agent.
        format: uri
        minLength: 1
        rdf_term: http://www.w3.org/ns/prov#Entity
        rdf_type: uri
        title: Entity
        type: string
      hadRole:
        default:
        description: A role is the function of an entity or agent with respect to
          an activity, in the context of a usage, generation, invalidation, association,
          start, and end.
        format: uri
        minLength: 1
        rdf_term: http://www.w3.org/ns/prov#hadRole
        rdf_type: uri
        title: Hadrole
        type: string
      influencer:
        default:
        description: This property is used as part of the qualified influence pattern.
          Subclasses of prov:Influence use these subproperties to reference the resource
          (Entity, Agent, or Activity) whose influence is being qualified.
        format: uri
        minLength: 1
        rdf_term: http://www.w3.org/ns/prov#influencer
        rdf_type: uri
        title: Influencer
        type: string
      hadActivity:
        default:
        description: An activity is something that occurs over a period of time and
          acts upon or with entities; it may include consuming, processing, transforming,
          modifying, relocating, using, or generating entities.
        format: uri
        minLength: 1
        rdf_term: http://www.w3.org/ns/prov#hadActivity
        rdf_type: uri
        title: Hadactivity
        type: string
      atTime:
        default:
        description: The PROV data model is implicitly based on a notion of instantaneous
          events (or just events), that mark transitions in the world. Events include
          generation, usage, or invalidation of entities, as well as starting or ending
          of activities. This notion of event is not first-class in the data model,
          but it is useful for explaining its other concepts and its semantics.
        format: date-time
        rdf_term: http://www.w3.org/ns/prov#InstantaneousEvent
        rdf_type: xsd:dateTime
        title: Attime
        type: string
      atLocation:
        default:
        description: A location can be an identifiable geographic place (ISO 19112),
          but it can also be a non-geographic place such as a directory, row, or column.
          As such, there are numerous ways in which location can be expressed, such
          as by a coordinate, address, landmark, and so forth.
        format: uri
        minLength: 1
        rdf_term: http://www.w3.org/ns/prov#atLocation
        rdf_type: uri
        title: Atlocation
        type: string
    title: End
    type: object
  Frequency:
    enum:
    - http://purl.org/cld/freq/triennial
    - http://purl.org/cld/freq/biennial
    - http://purl.org/cld/freq/annual
    - http://purl.org/cld/freq/semiannual
    - http://purl.org/cld/freq/threeTimesAYear
    - http://purl.org/cld/freq/quarterly
    - http://purl.org/cld/freq/bimonthly
    - http://purl.org/cld/freq/monthly
    - http://purl.org/cld/freq/semimonthly
    - http://purl.org/cld/freq/biweekly
    - http://purl.org/cld/freq/threeTimesAMonth
    - http://purl.org/cld/freq/weekly
    - http://purl.org/cld/freq/semiweekly
    - http://purl.org/cld/freq/threeTimesAWeek
    - http://purl.org/cld/freq/daily
    - http://purl.org/cld/freq/continuous
    - http://purl.org/cld/freq/irregular
    title: Frequency
    type: string
  GeneralDateTimeDescription:
    $IRI: http://www.w3.org/2006/time#GeneralDateTimeDescription
    $namespace: http://www.w3.org/2006/time#
    $ontology: https://www.w3.org/TR/owl-time/
    $prefix: time
    additionalProperties: false
    description: Description of date and time structured with separate values for
      the various elements of a calendar-clock system
    properties:
      timeZone:
        default:
        description: The time zone for clock elements in the temporal position
        format: uri
        minLength: 1
        rdf_term: http://www.w3.org/2006/time#timeZone
        rdf_type: uri
        title: Timezone
        type: string
      unitType:
        description: The temporal unit which provides the precision of a date-time
          value or scale of a temporal extent
        format: uri
        minLength: 1
        rdf_term: http://www.w3.org/2006/time#unitType
        rdf_type: uri
        title: Unittype
        type: string
      hasTRS:
        description: The temporal reference system used by a temporal position or
          extent description
        format: uri
        minLength: 1
        rdf_term: http://www.w3.org/2006/time#hasTRS
        rdf_type: uri
        title: Hastrs
        type: string
      year:
        default:
        description: Year position in a calendar-clock system. The range of this property
          is not specified, so can be replaced by any specific representation of a
          calendar year from any calendar.
        rdf_term: http://www.w3.org/2006/time#year
        rdf_type: xsd:gYear
        title: Year
        type: string
      month:
        default:
        description: Month position in a calendar-clock system. The range of this
          property is not specified, so can be replaced by any specific representation
          of a calendar month from any calendar.
        rdf_term: http://www.w3.org/2006/time#month
        rdf_type: xsd:gMonth
        title: Month
        type: string
      day:
        default:
        description: Day position in a calendar-clock system. The range of this property
          is not specified, so can be replaced by any specific representation of a
          calendar day from any calendar.
        rdf_term: http://www.w3.org/2006/time#day
        rdf_type: xsd:gDay
        title: Day
        type: string
      hour:
        default:
        description: Hour position in a calendar-clock system
        minimum: 0
        rdf_term: http://www.w3.org/2006/time#hour
        rdf_type: xsd:nonNegativeInteger
        title: Hour
        type: integer
      minute:
        default:
        description: Minute position in a calendar-clock system
        minimum: 0
        rdf_term: http://www.w3.org/2006/time#minute
        rdf_type: xsd:nonNegativeInteger
        title: Minute
        type: integer
      second:
        default:
        description: Second position in a calendar-clock system.
        rdf_term: http://www.w3.org/2006/time#second
        rdf_type: xsd:decimal
        title: Second
        type: number
      week:
        default:
        description: Week number within the year.
        minimum: 0
        rdf_term: http://www.w3.org/2006/time#week
        rdf_type: xsd:nonNegativeInteger
        title: Week
        type: integer
      dayOfYear:
        default:
        description: The number of the day within the year
        minimum: 0
        rdf_term: http://www.w3.org/2006/time#dayOfYear
        rdf_type: xsd:nonNegativeInteger
        title: Dayofyear
        type: integer
      dayOfWeek:
        default:
        description: The day of week, whose value is a member of the class time:DayOfWeek
        format: uri
        minLength: 1
        rdf_term: http://www.w3.org/2006/time#dayOfWeek
        rdf_type: uri
        title: Dayofweek
        type: string
      monthOfYear:
        default:
        description: The month of the year, whose value is a member of the class time:MonthOfYear
        format: uri
        minLength: 1
        rdf_term: http://www.w3.org/2006/time#monthOfYear
        rdf_type: uri
        title: Monthofyear
        type: string
    required:
    - unitType
    - hasTRS
    title: GeneralDateTimeDescription
    type: object
  Geometry:
    $IRI: http://www.opengis.net/ont/geosparql#Geometry
    $namespace: http://www.opengis.net/ont/geosparql#
    $ontology: https://docs.ogc.org/is/22-047r1/22-047r1.html
    $prefix: geo
    additionalProperties: false
    description: Geometry class for GeoSPARQL Geometry specification
    properties:
      dimension:
        default:
        description: The topological dimension of this geometric object, which must
          be less than or equal to the coordinate dimension. In non-homogeneous collections,
          this is the largest topological dimension of the contained objects.
        rdf_term: http://www.opengis.net/ont/geosparql#dimension
        rdf_type: xsd:integer
        title: Dimension
        type: integer
      coordinateDimension:
        default:
        description: The number of measurements or axes needed to describe the position
          of this Geometry in a coordinate system.
        rdf_term: http://www.opengis.net/ont/geosparql#coordinateDimension
        rdf_type: xsd:integer
        title: Coordinatedimension
        type: integer
      spatialDimension:
        default:
        description: The number of measurements or axes needed to describe the spatial
          position of this Geometry in a coordinate system.
        rdf_term: http://www.opengis.net/ont/geosparql#spatialDimension
        rdf_type: xsd:integer
        title: Spatialdimension
        type: integer
      hasSpatialResolution:
        default:
        description: The spatial resolution of a Geometry
        format: uri
        minLength: 1
        rdf_term: http://www.opengis.net/ont/geosparql#hasSpatialResolution
        rdf_type: uri
        title: Hasspatialresolution
        type: string
      hasMetricSpatialResolution:
        default:
        description: The spatial resolution of a Geometry in meters.
        rdf_term: http://www.opengis.net/ont/geosparql#hasMetricSpatialResolution
        rdf_type: xsd:double
        title: Hasmetricspatialresolution
        type: number
      hasSpatialAccuracy:
        default:
        description: The positional accuracy of the coordinates of a Geometry
        format: uri
        minLength: 1
        rdf_term: http://www.opengis.net/ont/geosparql#hasSpatialAccuracy
        rdf_type: uri
        title: Hasspatialaccuracy
        type: string
      hasMetricSpatialAccuracy:
        default:
        description: The positional accuracy of the coordinates of a Geometry in meters.
        rdf_term: http://www.opengis.net/ont/geosparql#hasMetricSpatialAccuracy
        rdf_type: xsd:double
        title: Hasmetricspatialaccuracy
        type: number
      isEmpty:
        default:
        description: (true) if this geometric object is the empty Geometry. If true,
          then this geometric object represents the empty point set for the coordinate
          space.
        rdf_term: http://www.opengis.net/ont/geosparql#isEmpty
        rdf_type: xsd:boolean
        title: Isempty
        type: boolean
      isSimple:
        default:
        description: (true) if this geometric object has no anomalous geometric points,
          such as self intersection or self tangency.
        rdf_term: http://www.opengis.net/ont/geosparql#isSimple
        rdf_type: xsd:boolean
        title: Issimple
        type: boolean
      hasSerialization:
        anyOf:
        - type: string
        - $ref: '#/$defs/LiteralField'
        default:
        description: Connects a Geometry object with its text-based serialization.
        rdf_term: http://www.opengis.net/ont/geosparql#hasSerialization
        rdf_type: rdfs_literal
        title: Hasserialization
    title: Geometry
    type: object
  HRIAgent:
    $IRI: http://xmlns.com/foaf/0.1/Agent
    $namespace: http://xmlns.com/foaf/0.1/
    $ontology:
    - http://xmlns.com/foaf/spec/
    - https://health-ri.atlassian.net/wiki/spaces/FSD/pages/121110529/Core+Metadata+Schema+Specification
    $prefix: foaf
    additionalProperties: false
    properties:
      name:
        description: A name for some thing.
        items:
          anyOf:
          - type: string
          - $ref: '#/$defs/LiteralField'
        rdf_term: http://xmlns.com/foaf/0.1/name
        rdf_type: rdfs_literal
        title: Name
        type: array
      identifier:
        description: An unambiguous reference to the resource within a given context.
        items:
          anyOf:
          - type: string
          - $ref: '#/$defs/LiteralField'
        rdf_term: http://purl.org/dc/terms/identifier
        rdf_type: rdfs_literal
        title: Identifier
        type: array
      mbox:
        description: 'A email address via which contact can be made. This property
          SHOULD be used to provide the email address of the Agent, specified using
          fully qualified mailto: URI scheme [RFC6068].The email SHOULD be used to
          establish a communication channel to the agent.'
        format: uri
        minLength: 1
        rdf_term: http://xmlns.com/foaf/0.1/mbox
        rdf_type: uri
        title: Mbox
        type: string
      homepage:
        description: A homepage for some thing.
        format: uri
        minLength: 1
        rdf_term: http://xmlns.com/foaf/0.1/homepage
        rdf_type: uri
        title: Homepage
        type: string
      spatial:
        default:
        description: Spatial characteristics of the resource.
        items:
          anyOf:
          - format: uri
            minLength: 1
            type: string
          - $ref: '#/$defs/Location'
        rdf_term: http://purl.org/dc/terms/spatial
        rdf_type: uri
        title: Spatial
        type: array
      publisher_note:
        anyOf:
        - type: string
        - $ref: '#/$defs/LiteralField'
        default:
        description: A description of the publisher activities.
        rdf_term: REPLACE_WITH_ACTUAL_NAMESPACE:publisherNote
        rdf_type: rdfs_literal
        title: Publisher Note
      publisher_type:
        default:
        description: A type of organisation that makes the Dataset available.
        format: uri
        minLength: 1
        rdf_term: REPLACE_WITH_ACTUAL_NAMESPACE:publisherType
        rdf_type: uri
        title: Publisher Type
        type: string
      type:
        default:
        description: The nature or genre of the resource.
        format: uri
        minLength: 1
        rdf_term: http://purl.org/dc/terms/type
        rdf_type: uri
        title: Type
        type: string
    required:
    - name
    - identifier
    - mbox
    - homepage
    title: HRIAgent
    type: object
  HRIVCard:
    $IRI: http://www.w3.org/2006/vcard/ns#Kind
    $namespace: http://www.w3.org/2006/vcard/ns#
    $ontology:
    - https://www.w3.org/TR/vcard-rdf/
    - https://health-ri.atlassian.net/wiki/spaces/FSD/pages/121110529/Core+Metadata+Schema+Specification
    $prefix: v
    additionalProperties: false
    description: "The vCard class is equivalent to the new Kind class, which is the
      parent for the four explicit types\nof vCards (Individual, Organization, Location,
      Group)"
    properties:
      hasEmail:
        description: To specify the electronic mail address for communication with
          the object.
        format: uri
        minLength: 1
        rdf_term: http://www.w3.org/2006/vcard/ns#hasEmail
        rdf_type: uri
        title: Hasemail
        type: string
      formatted_name:
        anyOf:
        - type: string
        - $ref: '#/$defs/LiteralField'
        description: The formatted text corresponding to the name of the object.
        rdf_term: http://www.w3.org/2006/vcard/ns#fn
        rdf_type: rdfs_literal
        title: Formatted Name
      hasUID:
        default:
        description: A unique identifier for the object
        format: uri
        minLength: 1
        rdf_term: http://www.w3.org/2006/vcard/ns#hasUID
        rdf_type: uri
        title: Hasuid
        type: string
      contact_page:
        default:
        description: A webpage that either allows to make contact (e.g. a webform)
          or provides information on how to get in touch.
        items:
          format: uri
          minLength: 1
          type: string
        rdf_term: http://www.w3.org/2006/vcard/ns#hasURL
        rdf_type: uri
        title: Contact Page
        type: array
    required:
    - hasEmail
    - formatted_name
    title: HRIVCard
    type: object
  LiteralField:
    description: "Model to handle literal fields\nAttributes\n----------\ndatatype
      : str, pydantic.AnyUrl Optional\n    datatype for literal value e.g. 'xsd:date'
      see https://www.w3.org/TR/xmlschema-2/#built-in-datatypes\nlanguage : str Optional\n\
      \    RFC 3066 language tag, see https://datatracker.ietf.org/doc/html/rfc3066.html,
      and also IANA-administrated \n    namespace of language tags: https://www.iana.org/assignments/language-subtag-registry/language-subtag-registry\n
      value : str\n    literal value\neither datatype or language, or none of these
      two attributes should be provided \nas per http://www.w3.org/TR/rdf-concepts/#section-Graph-Literal"
    properties:
      datatype:
        anyOf:
        - format: uri
          minLength: 1
          type: string
        - type: string
        default:
        description: datatype,see https://www.w3.org/TR/xmlschema-2/#built-in-datatypes
        title: Datatype
      language:
        default:
        description: 'RFC 3066 language tag, see https://datatracker.ietf.org/doc/html/rfc3066.html,and
          also IANA-administrated namespace of language tags: https://www.iana.org/assignments/language-subtag-registry/language-subtag-registry'
        title: Language
        type: string
      value:
        description: Field value
        title: Value
        type: string
    required:
    - value
    title: LiteralField
    type: object
  Location:
    $IRI: http://purl.org/dc/terms/Location
    $namespace: http://purl.org/dc/terms/
    $ontology: https://www.w3.org/TR/vocab-dcat-3/
    $prefix: dcterms
    additionalProperties: false
    description: A spatial region or named place.
    properties:
      geometry:
        anyOf:
        - $ref: '#/$defs/LiteralField'
        - $ref: '#/$defs/Geometry'
        bind_namespace:
        - locn
        - http://www.w3.org/ns/locn#
        default:
        description: Associates a spatial thing [SDW-BP] with a corresponding geometry.
        rdf_term: http://www.w3.org/ns/locn#geometry
        rdf_type: geosparql:wktLiteral
        title: Geometry
      bounding_box:
        anyOf:
        - $ref: '#/$defs/LiteralField'
        - type: string
        default:
        description: The geographic bounding box of a spatial thing [SDW-BP].
        rdf_term: http://www.w3.org/ns/dcat#bbox
        rdf_type: rdfs_literal
        title: Bounding Box
      centroid:
        $ref: '#/$defs/LiteralField'
        default:
        description: The geographic center (centroid) of a spatial thing [SDW-BP].
        rdf_term: http://www.w3.org/ns/dcat#centroid
        rdf_type: geosparql:wktLiteral
    title: http://purl.org/dc/terms/Location
    type: object
  ODRLPolicy:
    $IRI: http://www.w3.org/ns/odrl/2/Policy
    $namespace: http://www.w3.org/ns/odrl/2/
    $ontology: https://www.w3.org/TR/odrl-vocab/#
    $prefix: odrl
    additionalProperties: false
    description: A non-empty group of Permissions and/or Prohibitions.
    properties:
      conflict:
        default:
        description: The conflict-resolution strategy for a Policy.
        items:
          anyOf:
          - format: uri
            minLength: 1
            type: string
          - $ref: '#/$defs/RDFModel'
        rdf_term: http://www.w3.org/ns/odrl/2/conflict
        rdf_type: uri
        title: Conflict
        type: array
      permission:
        default:
        description: Permissions take preference over prohibitions.
        items:
          anyOf:
          - format: uri
            minLength: 1
            type: string
          - $ref: '#/$defs/RDFModel'
        rdf_term: http://www.w3.org/ns/odrl/2/permission
        rdf_type: uri
        title: Permission
        type: array
      prohibition:
        default:
        description: The inability to perform an Action over an Asset.
        items:
          anyOf:
          - format: uri
            minLength: 1
            type: string
          - $ref: '#/$defs/RDFModel'
        rdf_term: http://www.w3.org/ns/odrl/2/prohibition
        rdf_type: uri
        title: Prohibition
        type: array
      inheritFrom:
        default:
        description: Relates a (child) policy to another (parent) policy from which
          terms are inherited.
        items:
          format: uri
          minLength: 1
          type: string
        rdf_term: http://www.w3.org/ns/odrl/2/inheritFrom
        rdf_type: uri
        title: Inheritfrom
        type: array
      profile:
        default:
        description: The identifier(s) of an ODRL Profile that the Policy conforms
          to.
        items:
          format: uri
          minLength: 1
          type: string
        rdf_term: http://www.w3.org/ns/odrl/2/profile
        rdf_type: uri
        title: Profile
        type: array
      obligation:
        default:
        description: Relates an individual Duty to a Policy.
        items:
          format: uri
          minLength: 1
          type: string
        rdf_term: http://www.w3.org/ns/odrl/2/obligation
        rdf_type: uri
        title: Obligation
        type: array
      uid:
        default:
        description: Unique Identifier
        items:
          format: uri
          minLength: 1
          type: string
        rdf_term: http://www.w3.org/ns/odrl/2/uid
        rdf_type: uri
        title: Uid
        type: array
      relation:
        default:
        description: Relation is an abstract property which creates an explicit link
          between an Action and an Asset.
        items:
          format: uri
          minLength: 1
          type: string
        rdf_term: http://www.w3.org/ns/odrl/2/relation
        rdf_type: uri
        title: Relation
        type: array
      target:
        default:
        description: The target property indicates the Asset that is the primary subject
          to which the Rule action directly applies.
        items:
          format: uri
          minLength: 1
          type: string
        rdf_term: http://www.w3.org/ns/odrl/2/target
        rdf_type: uri
        title: Target
        type: array
      function:
        default:
        description: Function is an abstract property whose sub-properties define
          the functional roles which may be fulfilled by a party in relation to a
          Rule.
        items:
          format: uri
          minLength: 1
          type: string
        rdf_term: http://www.w3.org/ns/odrl/2/function
        rdf_type: uri
        title: Function
        type: array
      action:
        default:
        description: The operation relating to the Asset for which the Rule is being
          subjected.
        items:
          format: uri
          minLength: 1
          type: string
        rdf_term: http://www.w3.org/ns/odrl/2/action
        rdf_type: uri
        title: Action
        type: array
      constraint:
        default:
        description: Constraint applied to a Rule
        items:
          format: uri
          minLength: 1
          type: string
        rdf_term: http://www.w3.org/ns/odrl/2/constraint
        rdf_type: uri
        title: Constraint
        type: array
      assignee:
        default:
        description: The Party is the recipient of the Rule.
        items:
          format: uri
          minLength: 1
          type: string
        rdf_term: http://www.w3.org/ns/odrl/2/assignee
        rdf_type: uri
        title: Assignee
        type: array
      assigner:
        default:
        description: The Party is the issuer of the Rule.
        items:
          format: uri
          minLength: 1
          type: string
        rdf_term: http://www.w3.org/ns/odrl/2/assigner
        rdf_type: uri
        title: Assigner
        type: array
    title: ODRLPolicy
    type: object
  PeriodOfTime:
    $IRI: http://purl.org/dc/terms/PeriodOfTime
    $namespace: http://purl.org/dc/terms/
    $ontology: https://www.w3.org/TR/vocab-dcat-3/#Class:Period_of_Time
    $prefix: dcterms
    additionalProperties: false
    properties:
      start_date:
        $ref: '#/$defs/LiteralField'
        default:
        description: The start of the period
        rdf_term: http://www.w3.org/ns/dcat#startDate
        rdf_type: rdfs_literal
      end_date:
        $ref: '#/$defs/LiteralField'
        default:
        description: The end of the period
        rdf_term: http://www.w3.org/ns/dcat#endDate
        rdf_type: rdfs_literal
      beginning:
        $ref: '#/$defs/TimeInstant'
        default:
        description: Beginning of a period or interval
        rdf_term: http://www.w3.org/2006/time#hasBeginning
        rdf_type: http://www.w3.org/2006/time#Instant
      end:
        $ref: '#/$defs/TimeInstant'
        default:
        description: End of a period or interval
        rdf_term: http://www.w3.org/2006/time#hasEnd
        rdf_type: http://www.w3.org/2006/time#Instant
    title: PeriodOfTime
    type: object
  RDFModel:
    additionalProperties: false
    description: Base class for creating pydantic models convertible to RDF graph
    properties: {}
    title: RDFModel
    type: object
  Start:
    $IRI: http://www.w3.org/ns/prov#Start
    $namespace: http://www.w3.org/ns/prov#
    $ontology: https://www.w3.org/TR/prov-o/
    $prefix: prov
    additionalProperties: false
    description: "Start is when an activity is deemed to have been started by an entity,
      known as trigger. The activity did\nnot exist before its start. Any usage, generation,
      or invalidation involving an activity follows the\nactivity's start. A start
      may refer to a trigger entity that set off the activity, or to an activity,
      known as\nstarter, that generated the trigger."
    properties:
      entity:
        default:
        description: The prov:entity property references an prov:Entity which influenced
          a resource. This property applies to an prov:EntityInfluence, which is given
          by a subproperty of prov:qualifiedInfluence from the influenced prov:Entity,
          prov:Activity or prov:Agent.
        format: uri
        minLength: 1
        rdf_term: http://www.w3.org/ns/prov#Entity
        rdf_type: uri
        title: Entity
        type: string
      hadRole:
        default:
        description: A role is the function of an entity or agent with respect to
          an activity, in the context of a usage, generation, invalidation, association,
          start, and end.
        format: uri
        minLength: 1
        rdf_term: http://www.w3.org/ns/prov#hadRole
        rdf_type: uri
        title: Hadrole
        type: string
      influencer:
        default:
        description: This property is used as part of the qualified influence pattern.
          Subclasses of prov:Influence use these subproperties to reference the resource
          (Entity, Agent, or Activity) whose influence is being qualified.
        format: uri
        minLength: 1
        rdf_term: http://www.w3.org/ns/prov#influencer
        rdf_type: uri
        title: Influencer
        type: string
      hadActivity:
        default:
        description: An activity is something that occurs over a period of time and
          acts upon or with entities; it may include consuming, processing, transforming,
          modifying, relocating, using, or generating entities.
        format: uri
        minLength: 1
        rdf_term: http://www.w3.org/ns/prov#hadActivity
        rdf_type: uri
        title: Hadactivity
        type: string
      atTime:
        default:
        description: The PROV data model is implicitly based on a notion of instantaneous
          events (or just events), that mark transitions in the world. Events include
          generation, usage, or invalidation of entities, as well as starting or ending
          of activities. This notion of event is not first-class in the data model,
          but it is useful for explaining its other concepts and its semantics.
        format: date-time
        rdf_term: http://www.w3.org/ns/prov#InstantaneousEvent
        rdf_type: xsd:dateTime
        title: Attime
        type: string
      atLocation:
        default:
        description: A location can be an identifiable geographic place (ISO 19112),
          but it can also be a non-geographic place such as a directory, row, or column.
          As such, there are numerous ways in which location can be expressed, such
          as by a coordinate, address, landmark, and so forth.
        format: uri
        minLength: 1
        rdf_term: http://www.w3.org/ns/prov#atLocation
        rdf_type: uri
        title: Atlocation
        type: string
    title: Start
    type: object
  Status:
    enum:
    - http://purl.org/adms/status/Completed
    - http://purl.org/adms/status/Deprecated
    - http://purl.org/adms/status/UnderDevelopment
    - http://purl.org/adms/status/Withdrawn
    title: Status
    type: string
  TimeInstant:
    $IRI: http://www.w3.org/2006/time#Instant
    $namespace: http://www.w3.org/2006/time#
    $ontology: https://www.w3.org/TR/owl-time/
    $prefix: time
    additionalProperties: false
    description: A temporal entity with zero extent or duration
    properties:
      inXSDDate:
        default:
        description: Position of an instant, expressed using xsd:date
        format: date
        rdf_term: http://www.w3.org/2006/time#inXSDDate
        rdf_type: xsd:date
        title: Inxsddate
        type: string
      inXSDDateTime:
        default:
        deprecated: true
        description: (deprecated) Position of an instant, expressed using xsd:dateTime
        format: date-time
        rdf_term: http://www.w3.org/2006/time#inXSDDateTime
        rdf_type: xsd:dateTime
        title: Inxsddatetime
        type: string
      inXSDDateTimeStamp:
        default:
        description: Position of an instant, expressed using xsd:dateTimeStamp, in
          which the time-zone field is mandatory
        format: date-time
        rdf_term: http://www.w3.org/2006/time#inXSDDateTimeStamp
        rdf_type: xsd:dateTimeStamp
        title: Inxsddatetimestamp
        type: string
      inXSDgYear:
        default:
        description: Position of an instant, expressed using xsd:gYear
        pattern: -?([1-9][0-9]{3,}|0[0-9]{3})(Z|(\+|-)((0[0-9]|1[0-3]):[0-5][0-9]|14:00))?
        rdf_term: http://www.w3.org/2006/time#inXSDgYear
        rdf_type: xsd:gYear
        title: Inxsdgyear
        type: string
      inXSDgYearMonth:
        default:
        description: Position of an instant, expressed using xsd:gYearMonth
        pattern: 
          -?([1-9][0-9]{3,}|0[0-9]{3})-(0[1-9]|1[0-2])(Z|(\+|-)((0[0-9]|1[0-3]):[0-5][0-9]|14:00))?
        rdf_term: http://www.w3.org/2006/time#inXSDgYearMonth
        rdf_type: xsd:gYearMonth
        title: Inxsdgyearmonth
        type: string
      inTimePosition:
        $ref: '#/$defs/TimePosition'
        default:
        description: Position of an instant, expressed as a temporal coordinate or
          nominal val
        rdf_term: http://www.w3.org/2006/time#inTimePosition
        rdf_type: http://www.w3.org/2006/time#TimePosition
      inDateTime:
        $ref: '#/$defs/GeneralDateTimeDescription'
        default:
        description: Position of an instant, expressed using a structured description
        rdf_term: http://www.w3.org/2006/time#inDateTime
        rdf_type: http://www.w3.org/2006/time#GeneralDateTimeDescription
    title: TimeInstant
    type: object
  TimePosition:
    $IRI: http://www.w3.org/2006/time#TimePosition
    $namespace: http://www.w3.org/2006/time#
    $ontology: https://www.w3.org/TR/owl-time/
    $prefix: time
    additionalProperties: false
    description: "A temporal position described using either a (nominal) value from
      an ordinal reference system,\nor a (numeric) value in a temporal coordinate
      system."
    properties:
      nominalPosition:
        default:
        description: The (nominal) value indicating temporal position in an ordinal
          reference system
        rdf_term: http://www.w3.org/2006/time#nominalPosition
        rdf_type: xsd:string
        title: Nominalposition
        type: string
      numericPosition:
        default:
        description: The (numeric) value indicating position within a temporal coordinate
          system
        rdf_term: http://www.w3.org/2006/time#numericPosition
        rdf_type: xsd:decimal
        title: Numericposition
        type: number
      hasTRS:
        description: The temporal reference system used by a temporal position or
          extent description
        format: uri
        minLength: 1
        rdf_term: http://www.w3.org/2006/time#hasTRS
        rdf_type: uri
        title: Hastrs
        type: string
    required:
    - hasTRS
    title: TimePosition
    type: object
  VCard:
    $IRI: http://www.w3.org/2006/vcard/ns#Kind
    $namespace: http://www.w3.org/2006/vcard/ns#
    $ontology: https://www.w3.org/TR/vcard-rdf/
    $prefix: v
    additionalProperties: false
    description: "The vCard class is equivalent to the new Kind class, which is the
      parent for the four explicit types\nof vCards (Individual, Organization, Location,
      Group)"
    properties:
      hasEmail:
        default:
        description: The email address as a mailto URI
        items:
          format: uri
          minLength: 1
          type: string
        rdf_term: http://www.w3.org/2006/vcard/ns#hasEmail
        rdf_type: uri
        title: Hasemail
        type: array
      formatted_name:
        default:
        description: The full name of the object (as a single string). This is the
          only mandatory property.
        items:
          anyOf:
          - type: string
          - $ref: '#/$defs/LiteralField'
        rdf_term: http://www.w3.org/2006/vcard/ns#fn
        rdf_type: rdfs_literal
        title: Formatted Name
        type: array
      hasUID:
        default:
        description: A unique identifier for the object
        format: uri
        minLength: 1
        rdf_term: http://www.w3.org/2006/vcard/ns#hasUID
        rdf_type: uri
        title: Hasuid
        type: string
    title: VCard
    type: object
$namespace: http://www.w3.org/ns/dcat#
$ontology:
- https://www.w3.org/TR/vocab-dcat-3/
- https://health-ri.atlassian.net/wiki/spaces/FSD/pages/121110529/Core+Metadata+Schema+Specification
$prefix: dcat
additionalProperties: false
properties:
  access_rights:
    $ref: '#/$defs/AccessRights'
    description: Information about who can access the resource or an indication of
      its security status.
    rdf_term: http://purl.org/dc/terms/accessRights
    rdf_type: uri
  conforms_to:
    default:
    description: An established standard to which the described resource conforms.
    items:
      format: uri
      minLength: 1
      type: string
    rdf_term: http://purl.org/dc/terms/conformsTo
    rdf_type: uri
    title: Conforms To
    type: array
  contact_point:
    anyOf:
    - format: uri
      minLength: 1
      type: string
    - $ref: '#/$defs/HRIVCard'
    description: Relevant contact information for the cataloged resource.
    rdf_term: http://www.w3.org/ns/dcat#contactPoint
    rdf_type: uri
    title: Contact Point
  creator:
    description: The entity responsible for producing the resource.
    items:
      anyOf:
      - format: uri
        minLength: 1
        type: string
      - $ref: '#/$defs/HRIAgent'
    rdf_term: http://purl.org/dc/terms/creator
    rdf_type: uri
    title: Creator
    type: array
  description:
    description: An account of the resource.
    items:
      anyOf:
      - type: string
      - $ref: '#/$defs/LiteralField'
    rdf_term: http://purl.org/dc/terms/description
    rdf_type: rdfs_literal
    title: Description
    type: array
  has_part:
    default:
    description: A related resource that is included either physically or logically
      in the described resource.
    items:
      format: uri
      minLength: 1
      type: string
    rdf_term: http://purl.org/dc/terms/hasPart
    rdf_type: uri
    title: Has Part
    type: array
  has_policy:
    $ref: '#/$defs/ODRLPolicy'
    default:
    description: An ODRL conformant policy expressing the rights associated with the
      resource.
    rdf_term: http://www.w3.org/ns/odrl/2/hasPolicy
    rdf_type: uri
  identifier:
    anyOf:
    - type: string
    - $ref: '#/$defs/LiteralField'
    description: An unambiguous reference to the resource within a given context.
    rdf_term: http://purl.org/dc/terms/identifier
    rdf_type: rdfs_literal
    title: Identifier
  is_referenced_by:
    default:
    description: A related resource that references, cites, or otherwise points to
      the described resource.
    items:
      format: uri
      minLength: 1
      type: string
    rdf_term: http://purl.org/dc/terms/isReferencedBy
    rdf_type: uri
    title: Is Referenced By
    type: array
  keyword:
    description: A keyword or tag describing the resource.
    items:
      $ref: '#/$defs/LiteralField'
    rdf_term: http://www.w3.org/ns/dcat#keyword
    rdf_type: rdfs_literal
    title: Keyword
    type: array
  landing_page:
    default:
    description: A Web page that can be navigated to in a Web browser to gain access
      to the catalog, a dataset, its distributions and/or additional information.
    items:
      format: uri
      minLength: 1
      type: string
    rdf_term: http://www.w3.org/ns/dcat#landingPage
    rdf_type: uri
    title: Landing Page
    type: array
  license:
    anyOf:
    - format: uri
      minLength: 1
      type: string
    - type: 'null'
    default:
    description: A legal document under which the resource is made available.
    rdf_term: http://purl.org/dc/terms/license
    rdf_type: uri
    title: License
  language:
    default:
    description: A language of the resource. This refers to the natural language used
      for textual metadata (i.e., titles, descriptions, etc.) of a cataloged resource
      (i.e., dataset or service) or the textual values of a dataset distribution
    items:
      format: uri
      minLength: 1
      type: string
    rdf_term: http://purl.org/dc/terms/language
    rdf_type: uri
    title: Language
    type: array
  relation:
    default:
    description: A resource with an unspecified relationship to the cataloged resource.
    items:
      format: uri
      minLength: 1
      type: string
    rdf_term: http://purl.org/dc/terms/relation
    rdf_type: uri
    title: Relation
    type: array
  rights:
    anyOf:
    - $ref: '#/$defs/LiteralField'
    - format: uri
      minLength: 1
      type: string
    default:
    description: Information about rights held in and over the distribution. Recommended
      practice is to refer to a rights statement with a URI. If this is not possible
      or feasible, a literal value (name, label, or short text) may be provided.
    rdf_term: http://purl.org/dc/terms/rights
    rdf_type: uri
    title: Rights
  qualified_relation:
    default:
    description: Link to a description of a relationship with another resource.
    items:
      format: uri
      minLength: 1
      type: string
    rdf_term: http://www.w3.org/ns/dcat#qualifiedRelation
    rdf_type: uri
    title: Qualified Relation
    type: array
  publisher:
    anyOf:
    - format: uri
      minLength: 1
      type: string
    - $ref: '#/$defs/HRIAgent'
    description: An entity responsible for making the resource available.
    rdf_term: http://purl.org/dc/terms/publisher
    rdf_type: uri
    title: Publisher
  release_date:
    anyOf:
    - type: string
    - format: date-time
      type: string
    - format: date
      type: string
    default:
    description: Date of formal issuance (e.g., publication) of the resource.
    rdf_term: http://purl.org/dc/terms/issued
    rdf_type: datetime_literal
    title: Release Date
  theme:
    description: A main category of the resource. A resource can have multiple themes.
    items:
      $ref: '#/$defs/DatasetTheme'
    rdf_term: http://www.w3.org/ns/dcat#theme
    rdf_type: uri
    title: Theme
    type: array
  title:
    description: A name given to the resource.
    items:
      anyOf:
      - type: string
      - $ref: '#/$defs/LiteralField'
    rdf_term: http://purl.org/dc/terms/title
    rdf_type: rdfs_literal
    title: Title
    type: array
  type:
    default:
    description: The nature or genre of the resource.
    items:
      format: uri
      minLength: 1
      type: string
    rdf_term: http://purl.org/dc/terms/type
    rdf_type: uri
    title: Type
    type: array
  modification_date:
    anyOf:
    - type: string
    - format: date
      type: string
    - format: date-time
      type: string
    default:
    description: Most recent date on which the resource was changed, updated or modified.
    rdf_term: http://purl.org/dc/terms/modified
    rdf_type: datetime_literal
    title: Modification Date
  qualified_attribution:
    default:
    description: Link to an Agent having some form of responsibility for the resource
    items:
      format: uri
      minLength: 1
      type: string
    rdf_term: http://www.w3.org/ns/prov#qualifiedAttribution
    rdf_type: uri
    title: Qualified Attribution
    type: array
  has_current_version:
    default:
    description: This resource has a more specific, versioned resource with equivalent
      content [PAV].
    format: uri
    minLength: 1
    rdf_term: http://www.w3.org/ns/dcat#hasCurrentVersion
    rdf_type: uri
    title: Has Current Version
    type: string
  has_version:
    default:
    description: This resource has a more specific, versioned resource
    items:
      format: uri
      minLength: 1
      type: string
    rdf_term: http://purl.org/dc/terms/hasVersion
    rdf_type: uri
    title: Has Version
    type: array
  previous_version:
    default:
    description: The previous version of a resource in a lineage [PAV].
    format: uri
    minLength: 1
    rdf_term: http://www.w3.org/ns/dcat#previousVersion
    rdf_type: uri
    title: Previous Version
    type: string
  replaces:
    default:
    description: A related resource that is supplanted, displaced, or superseded by
      the described resource
    format: uri
    minLength: 1
    rdf_term: http://purl.org/dc/terms/replaces
    rdf_type: uri
    title: Replaces
    type: string
  status:
    $ref: '#/$defs/DatasetStatus'
    default:
    description: The status of the Asset in the context of a particular workflow process.
    rdf_term: http://www.w3.org/ns/adms#status
    rdf_type: uri
  version:
    anyOf:
    - type: string
    - $ref: '#/$defs/LiteralField'
    default:
    description: The version indicator (name or identifier) of a resource.
    rdf_term: http://www.w3.org/ns/dcat#version
    rdf_type: rdfs_literal
    title: Version
  version_notes:
    default:
    description: A description of changes between this version and the previous version
      of the resource [VOCAB-ADMS].
    items:
      anyOf:
      - type: string
      - $ref: '#/$defs/LiteralField'
    rdf_term: http://www.w3.org/ns/adms#versionNotes
    rdf_type: rdfs_literal
    title: Version Notes
    type: array
  first:
    default:
    description: The first resource in an ordered collection or series of resources,
      to which the current resource belongs.
    format: uri
    minLength: 1
    rdf_term: http://www.w3.org/ns/dcat#first
    rdf_type: uri
    title: First
    type: string
  last:
    default:
    description: The last resource in an ordered collection or series of resources,
      to which the current resource belongs.
    format: uri
    minLength: 1
    rdf_term: http://www.w3.org/ns/dcat#last
    rdf_type: uri
    title: Last
    type: string
  previous:
    default:
    description: The previous resource (before the current one) in an ordered collection
      or series of resources.
    items:
      format: uri
      minLength: 1
      type: string
    rdf_term: http://www.w3.org/ns/dcat#prev
    rdf_type: uri
    title: Previous
    type: array
  temporal_coverage:
    default:
    description: The temporal period that the dataset covers.
    items:
      $ref: '#/$defs/PeriodOfTime'
    rdf_term: http://purl.org/dc/terms/temporal
    rdf_type: uri
    title: Temporal Coverage
    type: array
  spatial:
    default:
    description: The geographical area covered by the dataset.
    items:
      anyOf:
      - format: uri
        minLength: 1
        type: string
      - $ref: '#/$defs/Location'
    rdf_term: http://purl.org/dc/terms/spatial
    rdf_type: uri
    title: Spatial
    type: array
  distribution:
    default:
    description: An available Distribution for the Dataset.
    items:
      anyOf:
      - format: uri
        minLength: 1
        type: string
      - $ref: '#/$defs/DCATDistribution'
    rdf_term: http://www.w3.org/ns/dcat#distribution
    rdf_type: uri
    title: Distribution
    type: array
  frequency:
    default:
    description: The frequency at which a dataset is published.
    format: uri
    minLength: 1
    rdf_term: http://purl.org/dc/terms/accrualPeriodicity
    rdf_type: uri
    title: Frequency
    type: string
  in_series:
    default:
    description: A dataset series of which the dataset is part.
    items:
      anyOf:
      - $ref: '#/$defs/DCATDatasetSeries'
      - format: uri
        minLength: 1
        type: string
    rdf_term: http://www.w3.org/ns/dcat#inSeries
    rdf_type: uri
    title: In Series
    type: array
  spatial_resolution:
    default:
    description: Minimum spatial separation resolvable in a dataset, measured in meters.
    items:
      type: number
    rdf_term: http://www.w3.org/ns/dcat#spatialResolutionInMeters
    rdf_type: xsd:decimal
    title: Spatial Resolution
    type: array
  temporal_resolution:
    default:
    description: Minimum time period resolvable in the dataset.
    items:
      anyOf:
      - type: string
      - $ref: '#/$defs/LiteralField'
    rdf_term: http://www.w3.org/ns/dcat#temporalResolution
    rdf_type: xsd:duration
    title: Temporal Resolution
    type: array
  was_generated_by:
    default:
    description: An activity that generated, or provides the business context for,
      the creation of the dataset.
    items:
      anyOf:
      - format: uri
        minLength: 1
        type: string
      - $ref: '#/$defs/Activity'
    rdf_term: http://www.w3.org/ns/prov#wasGeneratedBy
    rdf_type: uri
    title: Was Generated By
    type: array
  analytics:
    default:
    description: An analytics distribution of the dataset.
    items:
      anyOf:
      - format: uri
        minLength: 1
        type: string
      - $ref: '#/$defs/DCATDistribution'
    rdf_term: http://healthdataportal.eu/ns/health#analytics
    rdf_type: uri
    title: Analytics
    type: array
  applicable_legislation:
    description: The legislation that is applicable to this resource.
    items:
      format: uri
      minLength: 1
      type: string
    rdf_term: http://data.europa.eu/r5r/applicableLegislation
    rdf_type: uri
    title: Applicable Legislation
    type: array
<<<<<<< HEAD
  code_values:
    default:
    description: 'Coding systems in use (ex: ICD-10-CM, DGRs, SNOMED=CT, ...)'
    items:
      format: uri
      minLength: 1
      type: string
    rdf_term: http://healthdataportal.eu/ns/health#hasCodeValues
    rdf_type: uri
    title: Code Values
    type: array
  coding_system:
    default:
    description: Health classifications and their codes associated with the dataset
    items:
      format: uri
      minLength: 1
      type: string
    rdf_term: http://healthdataportal.eu/ns/health#hasCodingSystem
    rdf_type: uri
    title: Coding System
    type: array
  documentation:
    default:
    description: A page or document about this thing.
    items:
      format: uri
      minLength: 1
      type: string
    rdf_term: http://xmlns.com/foaf/0.1/page
    rdf_type: uri
    title: Documentation
    type: array
  geographical_coverage:
    default:
    description: Spatial characteristics of the resource.
    items:
      format: uri
      minLength: 1
      type: string
    rdf_term: http://purl.org/dc/terms/spatial
    rdf_type: uri
    title: Geographical Coverage
    type: array
  health_theme:
    default:
    description: A category of the Dataset or tag describing the Dataset.
    items:
      format: uri
      minLength: 1
      type: string
    rdf_term: http://healthdataportal.eu/ns/health#healthTheme
    rdf_type: uri
    title: Health Theme
    type: array
  legal_basis:
    default:
    description: Indicates use or applicability of a Legal Basis.
    items:
      format: uri
      minLength: 1
      type: string
    rdf_term: https://w3id.org/dpv#hasLegalBasis
    rdf_type: uri
    title: Legal Basis
    type: array
  maximum_typical_age:
    anyOf:
    - type: integer
    - $ref: '#/$defs/LiteralField'
    default:
    description: Maximum typical age of the population within the dataset.
    rdf_term: http://healthdataportal.eu/ns/health#maxTypicalAge
    rdf_type: xsd:integer
    title: Maximum Typical Age
  minimum_typical_age:
    anyOf:
    - type: integer
    - $ref: '#/$defs/LiteralField'
    default:
    description: Minimum typical age of the population within the dataset
    rdf_term: http://healthdataportal.eu/ns/health#minTypicalAge
    rdf_type: xsd:integer
    title: Minimum Typical Age
  number_of_records:
    anyOf:
    - type: integer
    - $ref: '#/$defs/LiteralField'
    default:
    description: Size of the dataset in terms of the number of records
    rdf_term: http://healthdataportal.eu/ns/health#numberOfRecords
    rdf_type: xsd:integer
    title: Number Of Records
  number_of_unique_individuals:
    anyOf:
    - type: integer
    - $ref: '#/$defs/LiteralField'
    default:
    description: Number of records for unique individuals.
    rdf_term: http://healthdataportal.eu/ns/health#numberOfUniqueIndividuals
    rdf_type: xsd:integer
    title: Number Of Unique Individuals
  personal_data:
    default:
    description: Indicates association with Personal Data.
    items:
      format: uri
      minLength: 1
      type: string
    rdf_term: https://w3id.org/dpv#hasPersonalData
    rdf_type: uri
    title: Personal Data
    type: array
  population_coverage:
    anyOf:
    - type: string
    - $ref: '#/$defs/LiteralField'
    default:
    description: A definition of the population within the dataset
    rdf_term: http://healthdataportal.eu/ns/health#populationCoverage
    rdf_type: rdfs_literal
    title: Population Coverage
  purpose:
    default:
    description: Indicates association with Purpose.
    items:
      format: uri
      minLength: 1
      type: string
    rdf_term: https://w3id.org/dpv#hasPurpose
    rdf_type: uri
    title: Purpose
    type: array
  retention_period:
    $ref: '#/$defs/PeriodOfTime'
    default:
    description: A temporal period which the dataset is available for secondary use.
    rdf_term: http://healthdataportal.eu/ns/health#retentionPeriod
    rdf_type: http://purl.org/dc/terms/PeriodOfTime
  sample:
    default:
    description: Links to a sample of an Asset (which is itself an Asset).
    items:
      anyOf:
      - format: uri
        minLength: 1
        type: string
      - $ref: '#/$defs/DCATDistribution'
    rdf_term: http://www.w3.org/ns/adms#sample
    rdf_type: uri
    title: Sample
    type: array
  source:
    default:
    description: A related resource from which the described resource is derived.
    items:
      anyOf:
      - format: uri
        minLength: 1
        type: string
      - $ref: '#/$defs/DCATDataset'
    rdf_term: http://purl.org/dc/terms/source
    rdf_type: uri
    title: Source
    type: array
=======
>>>>>>> 5d0e942c
required:
- access_rights
- contact_point
- creator
- description
- identifier
- keyword
- publisher
- theme
- title
- applicable_legislation
title: HRIDataset
type: object<|MERGE_RESOLUTION|>--- conflicted
+++ resolved
@@ -419,11 +419,13 @@
         title: Creator
         type: array
       description:
-        description: A free-text account of the resource.
-        items:
-          $ref: '#/$defs/LiteralField'
+        description: An account of the resource.
+        items:
+          anyOf:
+          - type: string
+          - $ref: '#/$defs/LiteralField'
         rdf_term: http://purl.org/dc/terms/description
-        rdf_type: literal
+        rdf_type: rdfs_literal
         title: Description
         type: array
       has_part:
@@ -589,7 +591,9 @@
       title:
         description: A name given to the resource.
         items:
-          $ref: '#/$defs/LiteralField'
+          anyOf:
+          - type: string
+          - $ref: '#/$defs/LiteralField'
         rdf_term: http://purl.org/dc/terms/title
         rdf_type: rdfs_literal
         title: Title
@@ -728,6 +732,28 @@
         rdf_term: http://www.w3.org/ns/dcat#prev
         rdf_type: uri
         title: Previous
+        type: array
+      temporal_coverage:
+        default:
+        description: The temporal period that the dataset covers.
+        items:
+          $ref: '#/$defs/PeriodOfTime'
+        rdf_term: http://purl.org/dc/terms/temporal
+        rdf_type: uri
+        title: Temporal Coverage
+        type: array
+      spatial:
+        default:
+        description: The geographical area covered by the dataset.
+        items:
+          anyOf:
+          - format: uri
+            minLength: 1
+            type: string
+          - $ref: '#/$defs/Location'
+        rdf_term: http://purl.org/dc/terms/spatial
+        rdf_type: uri
+        title: Spatial
         type: array
       endpoint_description:
         default:
@@ -833,11 +859,13 @@
         title: Creator
         type: array
       description:
-        description: A free-text account of the resource.
-        items:
-          $ref: '#/$defs/LiteralField'
+        description: An account of the resource.
+        items:
+          anyOf:
+          - type: string
+          - $ref: '#/$defs/LiteralField'
         rdf_term: http://purl.org/dc/terms/description
-        rdf_type: literal
+        rdf_type: rdfs_literal
         title: Description
         type: array
       has_part:
@@ -1003,7 +1031,9 @@
       title:
         description: A name given to the resource.
         items:
-          $ref: '#/$defs/LiteralField'
+          anyOf:
+          - type: string
+          - $ref: '#/$defs/LiteralField'
         rdf_term: http://purl.org/dc/terms/title
         rdf_type: rdfs_literal
         title: Title
@@ -1143,47 +1173,14 @@
         rdf_type: uri
         title: Previous
         type: array
-      distribution:
-        default:
-        description: An available distribution of the dataset.
-        items:
-          format: uri
-          minLength: 1
-          type: string
-        rdf_term: http://www.w3.org/ns/dcat#distribution
-        rdf_type: uri
-        title: Distribution
-        type: array
       temporal_coverage:
         default:
         description: The temporal period that the dataset covers.
         items:
           $ref: '#/$defs/PeriodOfTime'
         rdf_term: http://purl.org/dc/terms/temporal
-        rdf_type: http://purl.org/dc/terms/PeriodOfTime
+        rdf_type: uri
         title: Temporal Coverage
-        type: array
-      frequency:
-        anyOf:
-        - format: uri
-          minLength: 1
-          type: string
-        - $ref: '#/$defs/Frequency'
-        default:
-        description: The frequency at which a dataset is published.
-        rdf_term: http://purl.org/dc/terms/accrualPeriodicity
-        rdf_type: uri
-        title: Frequency
-      in_series:
-        default:
-        description: A dataset series of which the dataset is part.
-        items:
-          format: uri
-          minLength: 1
-          type: string
-        rdf_term: http://www.w3.org/ns/dcat#inSeries
-        rdf_type: uri
-        title: In Series
         type: array
       spatial:
         default:
@@ -1197,6 +1194,39 @@
         rdf_term: http://purl.org/dc/terms/spatial
         rdf_type: uri
         title: Spatial
+        type: array
+      distribution:
+        default:
+        description: An available distribution of the dataset.
+        items:
+          format: uri
+          minLength: 1
+          type: string
+        rdf_term: http://www.w3.org/ns/dcat#distribution
+        rdf_type: uri
+        title: Distribution
+        type: array
+      frequency:
+        anyOf:
+        - format: uri
+          minLength: 1
+          type: string
+        - $ref: '#/$defs/Frequency'
+        default:
+        description: The frequency at which a dataset is published.
+        rdf_term: http://purl.org/dc/terms/accrualPeriodicity
+        rdf_type: uri
+        title: Frequency
+      in_series:
+        default:
+        description: A dataset series of which the dataset is part.
+        items:
+          format: uri
+          minLength: 1
+          type: string
+        rdf_term: http://www.w3.org/ns/dcat#inSeries
+        rdf_type: uri
+        title: In Series
         type: array
       spatial_resolution:
         default:
@@ -1294,11 +1324,13 @@
         title: Creator
         type: array
       description:
-        description: A free-text account of the resource.
-        items:
-          $ref: '#/$defs/LiteralField'
+        description: An account of the resource.
+        items:
+          anyOf:
+          - type: string
+          - $ref: '#/$defs/LiteralField'
         rdf_term: http://purl.org/dc/terms/description
-        rdf_type: literal
+        rdf_type: rdfs_literal
         title: Description
         type: array
       has_part:
@@ -1464,7 +1496,9 @@
       title:
         description: A name given to the resource.
         items:
-          $ref: '#/$defs/LiteralField'
+          anyOf:
+          - type: string
+          - $ref: '#/$defs/LiteralField'
         rdf_term: http://purl.org/dc/terms/title
         rdf_type: rdfs_literal
         title: Title
@@ -1603,6 +1637,28 @@
         rdf_term: http://www.w3.org/ns/dcat#prev
         rdf_type: uri
         title: Previous
+        type: array
+      temporal_coverage:
+        default:
+        description: The temporal period that the dataset covers.
+        items:
+          $ref: '#/$defs/PeriodOfTime'
+        rdf_term: http://purl.org/dc/terms/temporal
+        rdf_type: uri
+        title: Temporal Coverage
+        type: array
+      spatial:
+        default:
+        description: The geographical area covered by the dataset.
+        items:
+          anyOf:
+          - format: uri
+            minLength: 1
+            type: string
+          - $ref: '#/$defs/Location'
+        rdf_term: http://purl.org/dc/terms/spatial
+        rdf_type: uri
+        title: Spatial
         type: array
     required:
     - description
@@ -1634,7 +1690,7 @@
         items:
           $ref: '#/$defs/LiteralField'
         rdf_term: http://purl.org/dc/terms/description
-        rdf_type: literal
+        rdf_type: rdfs_literal
         title: Description
         type: array
       release_date:
@@ -1736,7 +1792,7 @@
         default:
         description: The size of a distribution in bytes.
         rdf_term: http://www.w3.org/ns/dcat#byteSize
-        rdf_type: xsd:nonNegativeInteger
+        rdf_type: xsd:integer
         title: Byte Size
       spatial_resolution:
         default:
@@ -1880,11 +1936,13 @@
         title: Creator
         type: array
       description:
-        description: A free-text account of the resource.
-        items:
-          $ref: '#/$defs/LiteralField'
+        description: An account of the resource.
+        items:
+          anyOf:
+          - type: string
+          - $ref: '#/$defs/LiteralField'
         rdf_term: http://purl.org/dc/terms/description
-        rdf_type: literal
+        rdf_type: rdfs_literal
         title: Description
         type: array
       has_part:
@@ -2050,7 +2108,9 @@
       title:
         description: A name given to the resource.
         items:
-          $ref: '#/$defs/LiteralField'
+          anyOf:
+          - type: string
+          - $ref: '#/$defs/LiteralField'
         rdf_term: http://purl.org/dc/terms/title
         rdf_type: rdfs_literal
         title: Title
@@ -2189,6 +2249,28 @@
         rdf_term: http://www.w3.org/ns/dcat#prev
         rdf_type: uri
         title: Previous
+        type: array
+      temporal_coverage:
+        default:
+        description: The temporal period that the dataset covers.
+        items:
+          $ref: '#/$defs/PeriodOfTime'
+        rdf_term: http://purl.org/dc/terms/temporal
+        rdf_type: uri
+        title: Temporal Coverage
+        type: array
+      spatial:
+        default:
+        description: The geographical area covered by the dataset.
+        items:
+          anyOf:
+          - format: uri
+            minLength: 1
+            type: string
+          - $ref: '#/$defs/Location'
+        rdf_term: http://purl.org/dc/terms/spatial
+        rdf_type: uri
+        title: Spatial
         type: array
     required:
     - description
@@ -2612,7 +2694,7 @@
         - $ref: '#/$defs/LiteralField'
         default:
         description: A description of the publisher activities.
-        rdf_term: REPLACE_WITH_ACTUAL_NAMESPACE:publisherNote
+        rdf_term: http://healthdataportal.eu/ns/health#publisherNote
         rdf_type: rdfs_literal
         title: Publisher Note
       publisher_type:
@@ -2620,7 +2702,7 @@
         description: A type of organisation that makes the Dataset available.
         format: uri
         minLength: 1
-        rdf_term: REPLACE_WITH_ACTUAL_NAMESPACE:publisherType
+        rdf_term: http://healthdataportal.eu/ns/health#publisherType
         rdf_type: uri
         title: Publisher Type
         type: string
@@ -3681,7 +3763,6 @@
     rdf_type: uri
     title: Applicable Legislation
     type: array
-<<<<<<< HEAD
   code_values:
     default:
     description: 'Coding systems in use (ex: ICD-10-CM, DGRs, SNOMED=CT, ...)'
@@ -3847,8 +3928,6 @@
     rdf_type: uri
     title: Source
     type: array
-=======
->>>>>>> 5d0e942c
 required:
 - access_rights
 - contact_point
