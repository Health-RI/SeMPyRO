{
  "$IRI": "http://www.w3.org/ns/dcat#Catalog",
  "$defs": {
    "AccessRights": {
      "enum": [
        "http://publications.europa.eu/resource/authority/access-right/PUBLIC",
        "http://publications.europa.eu/resource/authority/access-right/RESTRICTED",
        "http://publications.europa.eu/resource/authority/access-right/NON_PUBLIC"
      ],
      "title": "AccessRights",
      "type": "string"
    },
    "Activity": {
      "$IRI": "http://www.w3.org/ns/prov#Activity",
      "$namespace": "http://www.w3.org/ns/prov#",
      "$ontology": "https://www.w3.org/TR/prov-o/",
      "$prefix": "prov",
      "additionalProperties": false,
      "description": "An activity is something that occurs over a period of time and acts upon or with entities; it may include \nconsuming, processing, transforming, modifying, relocating, using, or generating entities.",
      "properties": {
        "generated": {
          "default": null,
          "description": "Generation is the completion of production of a new entity by an activity. This entity did not exist before generation and becomes available for usage after this generation.",
          "items": {
            "format": "uri",
            "minLength": 1,
            "type": "string"
          },
          "rdf_term": "http://www.w3.org/ns/prov#generated",
          "rdf_type": "uri",
          "title": "Generated",
          "type": "array"
        },
        "qualifiedAssociation": {
          "default": null,
          "description": "An activity association is an assignment of responsibility to an agent for an activity, indicating that the agent had a role in the activity. It further allows for a plan to be specified, which is the plan intended by the agent to achieve some goals in the context of this activity.",
          "items": {
            "anyOf": [
              {
                "format": "uri",
                "minLength": 1,
                "type": "string"
              },
              {
                "$ref": "#/$defs/Association"
              }
            ]
          },
          "rdf_term": "http://www.w3.org/ns/prov#qualifiedQuotation",
          "rdf_type": "uri",
          "title": "Qualifiedassociation",
          "type": "array"
        },
        "wasAssociatedWith": {
          "default": null,
          "description": "An activity association is an assignment of responsibility to an agent for an activity, indicating that the agent had a role in the activity. It further allows for a plan to be specified, which is the plan intended by the agent to achieve some goals in the context of this activity.",
          "format": "uri",
          "minLength": 1,
          "rdf_term": "http://www.w3.org/ns/prov#wasAssociatedWith",
          "rdf_type": "uri",
          "title": "Wasassociatedwith",
          "type": "string"
        },
        "qualifiedEnd": {
          "$ref": "#/$defs/End",
          "default": null,
          "description": "End is when an activity is deemed to have been ended by an entity, known as trigger. The activity no longer exists after its end. Any usage, generation, or invalidation involving an activity precedes the activity's end. An end may refer to a trigger entity that terminated the activity, or to an activity, known as ender that generated the trigger.",
          "rdf_term": "http://www.w3.org/ns/prov#qualifiedEnd",
          "rdf_type": "http://www.w3.org/ns/prov#End"
        },
        "wasEndedBy": {
          "default": null,
          "description": "End is when an activity is deemed to have been ended by an entity, known as trigger. The activity no longer exists after its end. Any usage, generation, or invalidation involving an activity precedes the activity's end. An end may refer to a trigger entity that terminated the activity, or to an activity, known as ender that generated the trigger.",
          "format": "uri",
          "minLength": 1,
          "rdf_term": "http://www.w3.org/ns/prov#wasEndedBy",
          "rdf_type": "uri",
          "title": "Wasendedby",
          "type": "string"
        },
        "qualifiedUsage": {
          "default": null,
          "description": "Usage is the beginning of utilizing an entity by an activity. Before usage, the activity had not begun to utilize this entity and could not have been affected by the entity.",
          "items": {
            "format": "uri",
            "minLength": 1,
            "type": "string"
          },
          "rdf_term": "http://www.w3.org/ns/prov#qualifiedUsage",
          "rdf_type": "uri",
          "title": "Qualifiedusage",
          "type": "array"
        },
        "used": {
          "default": null,
          "description": "Usage is the beginning of utilizing an entity by an activity. Before usage, the activity had not begun to utilize this entity and could not have been affected by the entity.",
          "format": "uri",
          "minLength": 1,
          "rdf_term": "http://www.w3.org/ns/prov#used",
          "rdf_type": "uri",
          "title": "Used",
          "type": "string"
        },
        "invalidated": {
          "default": null,
          "description": "Invalidation is the start of the destruction, cessation, or expiry of an existing entity by an activity. The entity is no longer available for use (or further invalidation) after invalidation. Any generation or usage of an entity precedes its invalidation.",
          "items": {
            "format": "uri",
            "minLength": 1,
            "type": "string"
          },
          "rdf_term": "http://www.w3.org/ns/prov#invalidated",
          "rdf_type": "uri",
          "title": "Invalidated",
          "type": "array"
        },
        "endedAtTime": {
          "default": null,
          "description": "End is when an activity is deemed to have been ended by an entity, known as trigger. The activity no longer exists after its end. Any usage, generation, or invalidation involving an activity precedes the activity's end. An end may refer to a trigger entity that terminated the activity, or to an activity, known as ender that generated the trigger.",
          "format": "date-time",
          "rdf_term": "http://www.w3.org/ns/prov#endedAtTime",
          "rdf_type": "xsd:dateTime",
          "title": "Endedattime",
          "type": "string"
        },
        "qualifiedStart": {
          "$ref": "#/$defs/Start",
          "default": null,
          "description": "Start is when an activity is deemed to have been started by an entity, known as trigger. The activity did not exist before its start. Any usage, generation, or invalidation involving an activity follows the activity's start. A start may refer to a trigger entity that set off the activity, or to an activity, known as starter, that generated the trigger.",
          "rdf_term": "http://www.w3.org/ns/prov#qualifiedStart",
          "rdf_type": "http://www.w3.org/ns/prov#Start"
        },
        "wasInformedBy": {
          "default": null,
          "description": "Communication is the exchange of an entity by two activities, one activity using the entity generated by the other.",
          "items": {
            "format": "uri",
            "minLength": 1,
            "type": "string"
          },
          "rdf_term": "http://www.w3.org/ns/prov#wasInformedBy",
          "rdf_type": "uri",
          "title": "Wasinformedby",
          "type": "array"
        },
        "wasStartedBy": {
          "default": null,
          "description": "Start is when an activity is deemed to have been started by an entity, known as trigger. The activity did not exist before its start. Any usage, generation, or invalidation involving an activity follows the activity's start. A start may refer to a trigger entity that set off the activity, or to an activity, known as starter, that generated the trigger.",
          "format": "uri",
          "minLength": 1,
          "rdf_term": "http://www.w3.org/ns/prov#wasStartedBy",
          "rdf_type": "uri",
          "title": "Wasstartedby",
          "type": "string"
        },
        "startedAtTime": {
          "default": null,
          "description": "Start is when an activity is deemed to have been started by an entity, known as trigger. The activity did not exist before its start. Any usage, generation, or invalidation involving an activity follows the activity's start. A start may refer to a trigger entity that set off the activity, or to an activity, known as starter, that generated the trigger.",
          "format": "date-time",
          "rdf_term": "http://www.w3.org/ns/prov#startedAtTime",
          "rdf_type": "xsd:dateTime",
          "title": "Startedattime",
          "type": "string"
        },
        "qualifiedCommunication": {
          "default": null,
          "description": "Communication is the exchange of an entity by two activities, one activity using the entity generated by the other.",
          "items": {
            "format": "uri",
            "minLength": 1,
            "type": "string"
          },
          "rdf_term": "http://www.w3.org/ns/prov#qualifiedCommunication",
          "rdf_type": "uri",
          "title": "Qualifiedcommunication",
          "type": "array"
        },
        "wasInfluencedBy": {
          "default": null,
          "description": "Influence is the capacity of an entity, activity, or agent to have an effect on the character, development, or behavior of another by means of usage, start, end, generation, invalidation, communication, derivation, attribution, association, or delegation.",
          "items": {
            "format": "uri",
            "minLength": 1,
            "type": "string"
          },
          "rdf_term": "http://www.w3.org/ns/prov#wasInfluencedBy",
          "rdf_type": "uri",
          "title": "Wasinfluencedby",
          "type": "array"
        },
        "qualifiedInfluence": {
          "default": null,
          "description": "Influence is the capacity of an entity, activity, or agent to have an effect on the character, development, or behavior of another by means of usage, start, end, generation, invalidation, communication, derivation, attribution, association, or delegation.",
          "items": {
            "format": "uri",
            "minLength": 1,
            "type": "string"
          },
          "rdf_term": "http://www.w3.org/ns/prov#qualifiedInfluence",
          "rdf_type": "uri",
          "title": "Qualifiedinfluence",
          "type": "array"
        },
        "atLocation": {
          "default": null,
          "description": "A location can be an identifiable geographic place (ISO 19112), but it can also be a non-geographic place such as a directory, row, or column. As such, there are numerous ways in which location can be expressed, such as by a coordinate, address, landmark, and so forth.",
          "format": "uri",
          "minLength": 1,
          "rdf_term": "http://www.w3.org/ns/prov#atLocation",
          "rdf_type": "uri",
          "title": "Atlocation",
          "type": "string"
        }
      },
      "title": "Activity",
      "type": "object"
    },
    "Agent": {
      "$IRI": "http://xmlns.com/foaf/0.1/Agent",
      "$namespace": "http://xmlns.com/foaf/0.1/",
      "$ontology": "http://xmlns.com/foaf/spec/",
      "$prefix": "foaf",
      "additionalProperties": false,
      "properties": {
        "name": {
          "description": "A name of the agent",
          "items": {
            "anyOf": [
              {
                "type": "string"
              },
              {
                "$ref": "#/$defs/LiteralField"
              }
            ]
          },
          "rdf_term": "http://xmlns.com/foaf/0.1/name",
          "rdf_type": "rdfs_literal",
          "title": "Name",
          "type": "array"
        },
        "identifier": {
          "anyOf": [
            {
              "type": "string"
            },
            {
              "$ref": "#/$defs/LiteralField"
            }
          ],
          "description": "A unique identifier of the agent.",
          "rdf_term": "http://purl.org/dc/terms/identifier",
          "rdf_type": "rdfs_literal",
          "title": "Identifier"
        },
        "mbox": {
          "default": null,
          "description": "A personal mailbox, ie. an Internet mailbox associated with exactly one owner, the first owner of this mailbox.",
          "items": {
            "format": "uri",
            "minLength": 1,
            "type": "string"
          },
          "rdf_term": "http://xmlns.com/foaf/0.1/mbox",
          "rdf_type": "uri",
          "title": "Mbox",
          "type": "array"
        },
        "homepage": {
          "default": null,
          "description": "A webpage that either allows to make contact (i.e. a webform) or the information contains how to get into contact.",
          "format": "uri",
          "minLength": 1,
          "rdf_term": "http://xmlns.com/foaf/0.1/homepage",
          "rdf_type": "uri",
          "title": "Homepage",
          "type": "string"
        }
      },
      "required": [
        "name",
        "identifier"
      ],
      "title": "Agent",
      "type": "object"
    },
    "Association": {
      "$IRI": "http://www.w3.org/ns/prov#Association",
      "$namespace": "http://www.w3.org/ns/prov#",
      "$ontology": "https://www.w3.org/TR/prov-o/",
      "$prefix": "prov",
      "additionalProperties": false,
      "description": "An activity association is an assignment of responsibility to an agent for an activity, indicating that the agent\nhad a role in the activity. It further allows for a plan to be specified, which is the plan intended by the agent\nto achieve some goals in the context of this activity.",
      "properties": {
        "hadPlan": {
          "default": null,
          "description": "A plan is an entity that represents a set of actions or steps intended by one or more agents to achieve some goals.",
          "format": "uri",
          "minLength": 1,
          "rdf_term": "http://www.w3.org/ns/prov#hadPlan",
          "rdf_type": "uri",
          "title": "Hadplan",
          "type": "string"
        },
        "hadRole": {
          "default": null,
          "description": "A role is the function of an entity or agent with respect to an activity, in the context of a usage, generation, invalidation, association, start, and end.",
          "format": "uri",
          "minLength": 1,
          "rdf_term": "http://www.w3.org/ns/prov#hadRole",
          "rdf_type": "uri",
          "title": "Hadrole",
          "type": "string"
        },
        "agent": {
          "default": null,
          "description": "The prov:agent property references an prov:Agent which influenced a resource. This property applies to an prov:AgentInfluence, which is given by a subproperty of prov:qualifiedInfluence from the influenced prov:Entity, prov:Activity or prov:Agent.",
          "format": "uri",
          "minLength": 1,
          "rdf_term": "http://www.w3.org/ns/prov#Agent",
          "rdf_type": "uri",
          "title": "Agent",
          "type": "string"
        }
      },
      "title": "Association",
      "type": "object"
    },
    "Checksum": {
      "$IRI": "http://spdx.org/rdf/terms#Checksum",
      "$namespace": "http://spdx.org/rdf/terms#",
      "$ontology": "http://spdx.org/rdf/terms/2.3",
      "$prefix": "spdx",
      "additionalProperties": false,
      "description": "A Checksum is value that allows the contents of a file to be authenticated. \nEven small changes to the content of the file will change its checksum. \nThis class allows the results of a variety of checksum and cryptographic message digest algorithms to be \nrepresented.",
      "properties": {
        "algorithm": {
          "description": "The algorithm used to produce the subject Checksum.",
          "format": "uri",
          "minLength": 1,
          "rdf_term": "http://spdx.org/rdf/terms#algorithm",
          "rdf_type": "uri",
          "title": "Algorithm",
          "type": "string"
        },
        "checksum_value": {
          "anyOf": [
            {
              "type": "string"
            },
            {
              "$ref": "#/$defs/LiteralField"
            }
          ],
          "description": "A lower case hexadecimal encoded digest value produced using a specific algorithm.",
          "rdf_term": "http://spdx.org/rdf/terms#checksumValue",
          "rdf_type": "xsd:hexBinary",
          "title": "Checksum Value"
        }
      },
      "required": [
        "algorithm",
        "checksum_value"
      ],
      "title": "Checksum",
      "type": "object"
    },
    "DCATCatalog": {
      "$IRI": "http://www.w3.org/ns/dcat#Catalog",
      "$namespace": "http://www.w3.org/ns/dcat#",
      "$ontology": "https://www.w3.org/TR/vocab-dcat-3/",
      "$prefix": "dcat",
      "additionalProperties": false,
      "description": "A curated collection of metadata about resources.",
      "properties": {
        "access_rights": {
          "anyOf": [
            {
              "format": "uri",
              "minLength": 1,
              "type": "string"
            },
            {
              "type": "null"
            }
          ],
          "default": null,
          "description": "Information about who can access the dataset and under what conditions.",
          "rdf_term": "http://purl.org/dc/terms/accessRights",
          "rdf_type": "uri",
          "title": "Access Rights"
        },
        "conforms_to": {
          "default": null,
          "description": "An established standard to which the described resource conforms.",
          "format": "uri",
          "minLength": 1,
          "rdf_term": "http://purl.org/dc/terms/conformsTo",
          "rdf_type": "uri",
          "title": "Conforms To",
          "type": "string"
        },
        "contact_point": {
          "default": null,
          "description": "Relevant contact information for the cataloged resource. Use of vCard is recommended",
          "items": {
            "anyOf": [
              {
                "format": "uri",
                "minLength": 1,
                "type": "string"
              },
              {
                "$ref": "#/$defs/VCard"
              },
              {
                "$ref": "#/$defs/Agent"
              }
            ]
          },
          "rdf_term": "http://www.w3.org/ns/dcat#contactPoint",
          "rdf_type": "uri",
          "title": "Contact Point",
          "type": "array"
        },
        "creator": {
          "default": null,
          "description": "The entity responsible for producing the resource. Resources of type foaf:Agent are recommended as values for this property.",
          "items": {
            "anyOf": [
              {
                "format": "uri",
                "minLength": 1,
                "type": "string"
              },
              {
                "$ref": "#/$defs/VCard"
              },
              {
                "$ref": "#/$defs/Agent"
              }
            ]
          },
          "rdf_term": "http://purl.org/dc/terms/creator",
          "rdf_type": "uri",
          "title": "Creator",
          "type": "array"
        },
        "description": {
          "description": "An account of the resource.",
          "items": {
            "anyOf": [
              {
                "type": "string"
              },
              {
                "$ref": "#/$defs/LiteralField"
              }
            ]
          },
          "rdf_term": "http://purl.org/dc/terms/description",
          "rdf_type": "rdfs_literal",
          "title": "Description",
          "type": "array"
        },
        "has_part": {
          "default": null,
          "description": "A related resource that is included either physically or logically in the described resource.",
          "items": {
            "format": "uri",
            "minLength": 1,
            "type": "string"
          },
          "rdf_term": "http://purl.org/dc/terms/hasPart",
          "rdf_type": "uri",
          "title": "Has Part",
          "type": "array"
        },
        "has_policy": {
          "$ref": "#/$defs/ODRLPolicy",
          "default": null,
          "description": "An ODRL conformant policy expressing the rights associated with the resource.",
          "rdf_term": "http://www.w3.org/ns/odrl/2/hasPolicy",
          "rdf_type": "uri"
        },
        "identifier": {
          "default": null,
          "description": "A unique identifier of the resource being described or cataloged.",
          "items": {
            "anyOf": [
              {
                "type": "string"
              },
              {
                "$ref": "#/$defs/LiteralField"
              }
            ]
          },
          "rdf_term": "http://purl.org/dc/terms/identifier",
          "rdf_type": "rdfs_literal",
          "title": "Identifier",
          "type": "array"
        },
        "is_referenced_by": {
          "default": null,
          "description": "A related resource, such as a publication, that references, cites, or otherwise points to the cataloged resource.",
          "items": {
            "format": "uri",
            "minLength": 1,
            "type": "string"
          },
          "rdf_term": "http://purl.org/dc/terms/isReferencedBy",
          "rdf_type": "uri",
          "title": "Is Referenced By",
          "type": "array"
        },
        "keyword": {
          "default": null,
          "description": "A keyword or tag describing the resource.",
          "items": {
            "$ref": "#/$defs/LiteralField"
          },
          "rdf_term": "http://www.w3.org/ns/dcat#keyword",
          "rdf_type": "rdfs_literal",
          "title": "Keyword",
          "type": "array"
        },
        "landing_page": {
          "default": null,
          "description": "A Web page that can be navigated to in a Web browser to gain access to the catalog, a dataset, its distributions and/or additional information.",
          "items": {
            "format": "uri",
            "minLength": 1,
            "type": "string"
          },
          "rdf_term": "http://www.w3.org/ns/dcat#landingPage",
          "rdf_type": "uri",
          "title": "Landing Page",
          "type": "array"
        },
        "license": {
          "anyOf": [
            {
              "format": "uri",
              "minLength": 1,
              "type": "string"
            },
            {
              "type": "null"
            }
          ],
          "default": null,
          "description": "A legal document under which the resource is made available.",
          "rdf_term": "http://purl.org/dc/terms/license",
          "rdf_type": "uri",
          "title": "License"
        },
        "language": {
          "default": null,
          "description": "A language of the resource. This refers to the natural language used for textual metadata (i.e., titles, descriptions, etc.) of a cataloged resource (i.e., dataset or service) or the textual values of a dataset distribution",
          "items": {
            "format": "uri",
            "minLength": 1,
            "type": "string"
          },
          "rdf_term": "http://purl.org/dc/terms/language",
          "rdf_type": "uri",
          "title": "Language",
          "type": "array"
        },
        "relation": {
          "default": null,
          "description": "A resource with an unspecified relationship to the cataloged resource.",
          "items": {
            "format": "uri",
            "minLength": 1,
            "type": "string"
          },
          "rdf_term": "http://purl.org/dc/terms/relation",
          "rdf_type": "uri",
          "title": "Relation",
          "type": "array"
        },
        "rights": {
          "anyOf": [
            {
              "$ref": "#/$defs/LiteralField"
            },
            {
              "format": "uri",
              "minLength": 1,
              "type": "string"
            }
          ],
          "default": null,
          "description": "Information about rights held in and over the distribution. Recommended practice is to refer to a rights statement with a URI. If this is not possible or feasible, a literal value (name, label, or short text) may be provided.",
          "rdf_term": "http://purl.org/dc/terms/rights",
          "rdf_type": "uri",
          "title": "Rights"
        },
        "qualified_relation": {
          "default": null,
          "description": "Link to a description of a relationship with another resource",
          "items": {
            "format": "uri",
            "minLength": 1,
            "type": "string"
          },
          "rdf_term": "http://www.w3.org/ns/dcat#qualifiedRelation",
          "rdf_type": "uri",
          "title": "Qualified Relation",
          "type": "array"
        },
        "publisher": {
          "default": null,
          "description": "The entity responsible for making the resource available.",
          "items": {
            "anyOf": [
              {
                "format": "uri",
                "minLength": 1,
                "type": "string"
              },
              {
                "$ref": "#/$defs/Agent"
              }
            ]
          },
          "rdf_term": "http://purl.org/dc/terms/publisher",
          "rdf_type": "uri",
          "title": "Publisher",
          "type": "array"
        },
        "release_date": {
          "anyOf": [
            {
              "type": "string"
            },
            {
              "format": "date-time",
              "type": "string"
            },
            {
              "format": "date",
              "type": "string"
            }
          ],
          "default": null,
          "description": "Date of formal issuance (e.g., publication) of the resource.",
          "rdf_term": "http://purl.org/dc/terms/issued",
          "rdf_type": "datetime_literal",
          "title": "Release Date"
        },
        "theme": {
          "default": null,
          "description": "A main category of the resource. A resource can have multiple themes.",
          "items": {
            "format": "uri",
            "minLength": 1,
            "type": "string"
          },
          "rdf_term": "http://www.w3.org/ns/dcat#theme",
          "rdf_type": "uri",
          "title": "Theme",
          "type": "array"
        },
        "title": {
          "description": "A name given to the resource.",
          "items": {
            "anyOf": [
              {
                "type": "string"
              },
              {
                "$ref": "#/$defs/LiteralField"
              }
            ]
          },
          "rdf_term": "http://purl.org/dc/terms/title",
          "rdf_type": "rdfs_literal",
          "title": "Title",
          "type": "array"
        },
        "type": {
          "default": null,
          "description": "The nature or genre of the resource.",
          "items": {
            "format": "uri",
            "minLength": 1,
            "type": "string"
          },
          "rdf_term": "http://purl.org/dc/terms/type",
          "rdf_type": "uri",
          "title": "Type",
          "type": "array"
        },
        "modification_date": {
          "anyOf": [
            {
              "type": "string"
            },
            {
              "format": "date",
              "type": "string"
            },
            {
              "format": "date-time",
              "type": "string"
            }
          ],
          "default": null,
          "description": "Most recent date on which the resource was changed, updated or modified.",
          "rdf_term": "http://purl.org/dc/terms/modified",
          "rdf_type": "datetime_literal",
          "title": "Modification Date"
        },
        "qualified_attribution": {
          "default": null,
          "description": "Link to an Agent having some form of responsibility for the resource",
          "items": {
            "format": "uri",
            "minLength": 1,
            "type": "string"
          },
          "rdf_term": "http://www.w3.org/ns/prov#qualifiedAttribution",
          "rdf_type": "uri",
          "title": "Qualified Attribution",
          "type": "array"
        },
        "has_current_version": {
          "default": null,
          "description": "This resource has a more specific, versioned resource with equivalent content [PAV].",
          "format": "uri",
          "minLength": 1,
          "rdf_term": "http://www.w3.org/ns/dcat#hasCurrentVersion",
          "rdf_type": "uri",
          "title": "Has Current Version",
          "type": "string"
        },
        "has_version": {
          "default": null,
          "description": "This resource has a more specific, versioned resource",
          "items": {
            "format": "uri",
            "minLength": 1,
            "type": "string"
          },
          "rdf_term": "http://purl.org/dc/terms/hasVersion",
          "rdf_type": "uri",
          "title": "Has Version",
          "type": "array"
        },
        "previous_version": {
          "default": null,
          "description": "The previous version of a resource in a lineage [PAV].",
          "format": "uri",
          "minLength": 1,
          "rdf_term": "http://www.w3.org/ns/dcat#previousVersion",
          "rdf_type": "uri",
          "title": "Previous Version",
          "type": "string"
        },
        "replaces": {
          "default": null,
          "description": "A related resource that is supplanted, displaced, or superseded by the described resource",
          "format": "uri",
          "minLength": 1,
          "rdf_term": "http://purl.org/dc/terms/replaces",
          "rdf_type": "uri",
          "title": "Replaces",
          "type": "string"
        },
        "status": {
          "$ref": "#/$defs/Status",
          "default": null,
          "description": "The status of the resource in the context of a particular workflow process [VOCAB-ADMS].",
          "rdf_term": "http://www.w3.org/ns/adms#status",
          "rdf_type": "uri"
        },
        "version": {
          "default": null,
          "description": "The version indicator (name or identifier) of a resource.",
          "items": {
            "$ref": "#/$defs/LiteralField"
          },
          "rdf_term": "http://www.w3.org/ns/dcat#version",
          "rdf_type": "rdfs_literal",
          "title": "Version",
          "type": "array"
        },
        "version_notes": {
          "default": null,
          "description": "A description of changes between this version and the previous version of the resource [VOCAB-ADMS].",
          "items": {
            "anyOf": [
              {
                "type": "string"
              },
              {
                "$ref": "#/$defs/LiteralField"
              }
            ]
          },
          "rdf_term": "http://www.w3.org/ns/adms#versionNotes",
          "rdf_type": "rdfs_literal",
          "title": "Version Notes",
          "type": "array"
        },
        "first": {
          "default": null,
          "description": "The first resource in an ordered collection or series of resources, to which the current resource belongs.",
          "format": "uri",
          "minLength": 1,
          "rdf_term": "http://www.w3.org/ns/dcat#first",
          "rdf_type": "uri",
          "title": "First",
          "type": "string"
        },
        "last": {
          "default": null,
          "description": "The last resource in an ordered collection or series of resources, to which the current resource belongs.",
          "format": "uri",
          "minLength": 1,
          "rdf_term": "http://www.w3.org/ns/dcat#last",
          "rdf_type": "uri",
          "title": "Last",
          "type": "string"
        },
        "previous": {
          "default": null,
          "description": "The previous resource (before the current one) in an ordered collection or series of resources.",
          "items": {
            "format": "uri",
            "minLength": 1,
            "type": "string"
          },
          "rdf_term": "http://www.w3.org/ns/dcat#prev",
          "rdf_type": "uri",
          "title": "Previous",
          "type": "array"
        },
        "temporal_coverage": {
          "default": null,
          "description": "The temporal period that the dataset covers.",
          "items": {
            "$ref": "#/$defs/PeriodOfTime"
          },
          "rdf_term": "http://purl.org/dc/terms/temporal",
          "rdf_type": "uri",
          "title": "Temporal Coverage",
          "type": "array"
        },
        "spatial": {
          "default": null,
          "description": "The geographical area covered by the dataset.",
          "items": {
            "anyOf": [
              {
                "format": "uri",
                "minLength": 1,
                "type": "string"
              },
              {
                "$ref": "#/$defs/Location"
              }
            ]
          },
          "rdf_term": "http://purl.org/dc/terms/spatial",
          "rdf_type": "uri",
          "title": "Spatial",
          "type": "array"
        },
        "distribution": {
          "default": null,
          "description": "An available distribution of the dataset.",
          "items": {
            "format": "uri",
            "minLength": 1,
            "type": "string"
          },
          "rdf_term": "http://www.w3.org/ns/dcat#distribution",
          "rdf_type": "uri",
          "title": "Distribution",
          "type": "array"
        },
        "frequency": {
          "anyOf": [
            {
              "format": "uri",
              "minLength": 1,
              "type": "string"
            },
            {
              "$ref": "#/$defs/Frequency"
            }
          ],
          "default": null,
          "description": "The frequency at which a dataset is published.",
          "rdf_term": "http://purl.org/dc/terms/accrualPeriodicity",
          "rdf_type": "uri",
          "title": "Frequency"
        },
        "in_series": {
          "default": null,
          "description": "A dataset series of which the dataset is part.",
          "items": {
            "format": "uri",
            "minLength": 1,
            "type": "string"
          },
          "rdf_term": "http://www.w3.org/ns/dcat#inSeries",
          "rdf_type": "uri",
          "title": "In Series",
          "type": "array"
        },
        "spatial_resolution": {
          "default": null,
          "description": "Minimum spatial separation resolvable in a dataset, measured in meters.",
          "items": {
            "type": "number"
          },
          "rdf_term": "http://www.w3.org/ns/dcat#spatialResolutionInMeters",
          "rdf_type": "xsd:decimal",
          "title": "Spatial Resolution",
          "type": "array"
        },
        "temporal_resolution": {
          "default": null,
          "description": "Minimum time period resolvable in the dataset.",
          "items": {
            "anyOf": [
              {
                "type": "string"
              },
              {
                "$ref": "#/$defs/LiteralField"
              }
            ]
          },
          "rdf_term": "http://www.w3.org/ns/dcat#temporalResolution",
          "rdf_type": "xsd:duration",
          "title": "Temporal Resolution",
          "type": "array"
        },
        "was_generated_by": {
          "default": null,
          "description": "An activity that generated, or provides the business context for, the creation of the dataset.",
          "items": {
            "anyOf": [
              {
                "format": "uri",
                "minLength": 1,
                "type": "string"
              },
              {
                "$ref": "#/$defs/Activity"
              }
            ]
          },
          "rdf_term": "http://www.w3.org/ns/prov#wasGeneratedBy",
          "rdf_type": "uri",
          "title": "Was Generated By",
          "type": "array"
        },
        "catalog_record": {
          "default": null,
          "description": "A record describing the registration of a single resource (e.g., a dataset, a data service) that is part of the catalog.",
          "format": "uri",
          "minLength": 1,
          "rdf_term": "http://www.w3.org/ns/dcat#record",
          "rdf_type": "uri",
          "title": "Catalog Record",
          "type": "string"
        },
        "dataset": {
          "default": null,
          "description": "A dataset that is listed in the catalog.",
          "items": {
            "anyOf": [
              {
                "format": "uri",
                "minLength": 1,
                "type": "string"
              },
              {
                "$ref": "#/$defs/DCATDataset"
              }
            ]
          },
          "rdf_term": "http://www.w3.org/ns/dcat#dataset",
          "rdf_type": "uri",
          "title": "Dataset",
          "type": "array"
        },
        "service": {
          "default": null,
          "description": "A service that is listed in the catalog.",
          "items": {
            "format": "uri",
            "minLength": 1,
            "type": "string"
          },
          "rdf_term": "http://www.w3.org/ns/dcat#service",
          "rdf_type": "uri",
          "title": "Service",
          "type": "array"
        },
        "catalog": {
          "default": null,
          "description": "A catalog that is listed in the catalog.",
          "items": {
            "format": "uri",
            "minLength": 1,
            "type": "string"
          },
          "rdf_term": "http://www.w3.org/ns/dcat#catalog",
          "rdf_type": "uri",
          "title": "Catalog",
          "type": "array"
        },
        "homepage": {
          "default": null,
          "description": "A homepage of the catalog (a public Web document usually available in HTML).",
          "format": "uri",
          "minLength": 1,
          "rdf_term": "http://xmlns.com/foaf/0.1/homepage",
          "rdf_type": "uri",
          "title": "Homepage",
          "type": "string"
        },
        "themes": {
          "default": null,
          "description": "A knowledge organization system (KOS) used to classify the resources documented in the catalog (e.g., datasets and services).",
          "items": {
            "format": "uri",
            "minLength": 1,
            "type": "string"
          },
          "rdf_term": "http://www.w3.org/ns/dcat#themeTaxonomy",
          "rdf_type": "uri",
          "title": "Themes",
          "type": "array"
        }
      },
      "required": [
        "description",
        "title"
      ],
      "title": "DCATCatalog",
      "type": "object"
    },
    "DCATDataService": {
      "$IRI": "http://www.w3.org/ns/dcat#DataService",
      "$namespace": "http://www.w3.org/ns/dcat#",
      "$ontology": "https://www.w3.org/TR/vocab-dcat-3/",
      "$prefix": "dcat",
      "additionalProperties": false,
      "description": "A collection of operations that provides access to one or more datasets or data processing functions.",
      "properties": {
        "access_rights": {
          "$ref": "#/$defs/AccessRights",
          "default": null,
          "description": "Information about who can access the resource or an indication of its security status.",
          "rdf_term": "http://purl.org/dc/terms/accessRights",
          "rdf_type": "uri"
        },
        "conforms_to": {
          "default": null,
          "description": "An established standard to which the described resource conforms.",
          "format": "uri",
          "minLength": 1,
          "rdf_term": "http://purl.org/dc/terms/conformsTo",
          "rdf_type": "uri",
          "title": "Conforms To",
          "type": "string"
        },
        "contact_point": {
          "default": null,
          "description": "Relevant contact information for the cataloged resource. Use of vCard is recommended",
          "items": {
            "anyOf": [
              {
                "format": "uri",
                "minLength": 1,
                "type": "string"
              },
              {
                "$ref": "#/$defs/VCard"
              },
              {
                "$ref": "#/$defs/Agent"
              }
            ]
          },
          "rdf_term": "http://www.w3.org/ns/dcat#contactPoint",
          "rdf_type": "uri",
          "title": "Contact Point",
          "type": "array"
        },
        "creator": {
          "default": null,
          "description": "The entity responsible for producing the resource. Resources of type foaf:Agent are recommended as values for this property.",
          "items": {
            "anyOf": [
              {
                "format": "uri",
                "minLength": 1,
                "type": "string"
              },
              {
                "$ref": "#/$defs/VCard"
              },
              {
                "$ref": "#/$defs/Agent"
              }
            ]
          },
          "rdf_term": "http://purl.org/dc/terms/creator",
          "rdf_type": "uri",
          "title": "Creator",
          "type": "array"
        },
        "description": {
          "description": "A free-text account of the resource.",
          "items": {
            "$ref": "#/$defs/LiteralField"
          },
          "rdf_term": "http://purl.org/dc/terms/description",
          "rdf_type": "literal",
          "title": "Description",
          "type": "array"
        },
        "has_part": {
          "default": null,
          "description": "A related resource that is included either physically or logically in the described resource.",
          "items": {
            "format": "uri",
            "minLength": 1,
            "type": "string"
          },
          "rdf_term": "http://purl.org/dc/terms/hasPart",
          "rdf_type": "uri",
          "title": "Has Part",
          "type": "array"
        },
        "has_policy": {
          "$ref": "#/$defs/ODRLPolicy",
          "default": null,
          "description": "An ODRL conformant policy expressing the rights associated with the resource.",
          "rdf_term": "http://www.w3.org/ns/odrl/2/hasPolicy",
          "rdf_type": "uri"
        },
        "identifier": {
          "default": null,
          "description": "A unique identifier of the resource being described or cataloged.",
          "items": {
            "anyOf": [
              {
                "type": "string"
              },
              {
                "$ref": "#/$defs/LiteralField"
              }
            ]
          },
          "rdf_term": "http://purl.org/dc/terms/identifier",
          "rdf_type": "rdfs_literal",
          "title": "Identifier",
          "type": "array"
        },
        "is_referenced_by": {
          "default": null,
          "description": "A related resource, such as a publication, that references, cites, or otherwise points to the cataloged resource.",
          "items": {
            "format": "uri",
            "minLength": 1,
            "type": "string"
          },
          "rdf_term": "http://purl.org/dc/terms/isReferencedBy",
          "rdf_type": "uri",
          "title": "Is Referenced By",
          "type": "array"
        },
        "keyword": {
          "default": null,
          "description": "A keyword or tag describing the resource.",
          "items": {
            "$ref": "#/$defs/LiteralField"
          },
          "rdf_term": "http://www.w3.org/ns/dcat#keyword",
          "rdf_type": "rdfs_literal",
          "title": "Keyword",
          "type": "array"
        },
        "landing_page": {
          "default": null,
          "description": "A Web page that can be navigated to in a Web browser to gain access to the catalog, a dataset, its distributions and/or additional information.",
          "items": {
            "format": "uri",
            "minLength": 1,
            "type": "string"
          },
          "rdf_term": "http://www.w3.org/ns/dcat#landingPage",
          "rdf_type": "uri",
          "title": "Landing Page",
          "type": "array"
        },
        "license": {
          "anyOf": [
            {
              "format": "uri",
              "minLength": 1,
              "type": "string"
            },
            {
              "type": "null"
            }
          ],
          "default": null,
          "description": "A legal document under which the resource is made available.",
          "rdf_term": "http://purl.org/dc/terms/license",
          "rdf_type": "uri",
          "title": "License"
        },
        "language": {
          "default": null,
          "description": "A language of the resource. This refers to the natural language used for textual metadata (i.e., titles, descriptions, etc.) of a cataloged resource (i.e., dataset or service) or the textual values of a dataset distribution",
          "items": {
            "format": "uri",
            "minLength": 1,
            "type": "string"
          },
          "rdf_term": "http://purl.org/dc/terms/language",
          "rdf_type": "uri",
          "title": "Language",
          "type": "array"
        },
        "relation": {
          "default": null,
          "description": "A resource with an unspecified relationship to the cataloged resource.",
          "items": {
            "format": "uri",
            "minLength": 1,
            "type": "string"
          },
          "rdf_term": "http://purl.org/dc/terms/relation",
          "rdf_type": "uri",
          "title": "Relation",
          "type": "array"
        },
        "rights": {
          "anyOf": [
            {
              "$ref": "#/$defs/LiteralField"
            },
            {
              "format": "uri",
              "minLength": 1,
              "type": "string"
            }
          ],
          "default": null,
          "description": "Information about rights held in and over the distribution. Recommended practice is to refer to a rights statement with a URI. If this is not possible or feasible, a literal value (name, label, or short text) may be provided.",
          "rdf_term": "http://purl.org/dc/terms/rights",
          "rdf_type": "uri",
          "title": "Rights"
        },
        "qualified_relation": {
          "default": null,
          "description": "Link to a description of a relationship with another resource",
          "items": {
            "format": "uri",
            "minLength": 1,
            "type": "string"
          },
          "rdf_term": "http://www.w3.org/ns/dcat#qualifiedRelation",
          "rdf_type": "uri",
          "title": "Qualified Relation",
          "type": "array"
        },
        "publisher": {
          "default": null,
          "description": "The entity responsible for making the resource available.",
          "items": {
            "anyOf": [
              {
                "format": "uri",
                "minLength": 1,
                "type": "string"
              },
              {
                "$ref": "#/$defs/Agent"
              }
            ]
          },
          "rdf_term": "http://purl.org/dc/terms/publisher",
          "rdf_type": "uri",
          "title": "Publisher",
          "type": "array"
        },
        "release_date": {
          "anyOf": [
            {
              "type": "string"
            },
            {
              "format": "date-time",
              "type": "string"
            },
            {
              "format": "date",
              "type": "string"
            }
          ],
          "default": null,
          "description": "Date of formal issuance (e.g., publication) of the resource.",
          "rdf_term": "http://purl.org/dc/terms/issued",
          "rdf_type": "datetime_literal",
          "title": "Release Date"
        },
        "theme": {
          "default": null,
          "description": "A main category of the resource. A resource can have multiple themes.",
          "items": {
            "format": "uri",
            "minLength": 1,
            "type": "string"
          },
          "rdf_term": "http://www.w3.org/ns/dcat#theme",
          "rdf_type": "uri",
          "title": "Theme",
          "type": "array"
        },
        "title": {
          "description": "A name given to the resource.",
          "items": {
            "$ref": "#/$defs/LiteralField"
          },
          "rdf_term": "http://purl.org/dc/terms/title",
          "rdf_type": "rdfs_literal",
          "title": "Title",
          "type": "array"
        },
        "type": {
          "default": null,
          "description": "The nature or genre of the resource.",
          "items": {
            "format": "uri",
            "minLength": 1,
            "type": "string"
          },
          "rdf_term": "http://purl.org/dc/terms/type",
          "rdf_type": "uri",
          "title": "Type",
          "type": "array"
        },
        "modification_date": {
          "anyOf": [
            {
              "type": "string"
            },
            {
              "format": "date",
              "type": "string"
            },
            {
              "format": "date-time",
              "type": "string"
            }
          ],
          "default": null,
          "description": "Most recent date on which the resource was changed, updated or modified.",
          "rdf_term": "http://purl.org/dc/terms/modified",
          "rdf_type": "datetime_literal",
          "title": "Modification Date"
        },
        "qualified_attribution": {
          "default": null,
          "description": "Link to an Agent having some form of responsibility for the resource",
          "items": {
            "format": "uri",
            "minLength": 1,
            "type": "string"
          },
          "rdf_term": "http://www.w3.org/ns/prov#qualifiedAttribution",
          "rdf_type": "uri",
          "title": "Qualified Attribution",
          "type": "array"
        },
        "has_current_version": {
          "default": null,
          "description": "This resource has a more specific, versioned resource with equivalent content [PAV].",
          "format": "uri",
          "minLength": 1,
          "rdf_term": "http://www.w3.org/ns/dcat#hasCurrentVersion",
          "rdf_type": "uri",
          "title": "Has Current Version",
          "type": "string"
        },
        "has_version": {
          "default": null,
          "description": "This resource has a more specific, versioned resource",
          "items": {
            "format": "uri",
            "minLength": 1,
            "type": "string"
          },
          "rdf_term": "http://purl.org/dc/terms/hasVersion",
          "rdf_type": "uri",
          "title": "Has Version",
          "type": "array"
        },
        "previous_version": {
          "default": null,
          "description": "The previous version of a resource in a lineage [PAV].",
          "format": "uri",
          "minLength": 1,
          "rdf_term": "http://www.w3.org/ns/dcat#previousVersion",
          "rdf_type": "uri",
          "title": "Previous Version",
          "type": "string"
        },
        "replaces": {
          "default": null,
          "description": "A related resource that is supplanted, displaced, or superseded by the described resource",
          "format": "uri",
          "minLength": 1,
          "rdf_term": "http://purl.org/dc/terms/replaces",
          "rdf_type": "uri",
          "title": "Replaces",
          "type": "string"
        },
        "status": {
          "$ref": "#/$defs/Status",
          "default": null,
          "description": "The status of the resource in the context of a particular workflow process [VOCAB-ADMS].",
          "rdf_term": "http://www.w3.org/ns/adms#status",
          "rdf_type": "uri"
        },
        "version": {
          "default": null,
          "description": "The version indicator (name or identifier) of a resource.",
          "items": {
            "$ref": "#/$defs/LiteralField"
          },
          "rdf_term": "http://www.w3.org/ns/dcat#version",
          "rdf_type": "rdfs_literal",
          "title": "Version",
          "type": "array"
        },
        "version_notes": {
          "default": null,
          "description": "A description of changes between this version and the previous version of the resource [VOCAB-ADMS].",
          "items": {
            "anyOf": [
              {
                "type": "string"
              },
              {
                "$ref": "#/$defs/LiteralField"
              }
            ]
          },
          "rdf_term": "http://www.w3.org/ns/adms#versionNotes",
          "rdf_type": "rdfs_literal",
          "title": "Version Notes",
          "type": "array"
        },
        "first": {
          "default": null,
          "description": "The first resource in an ordered collection or series of resources, to which the current resource belongs.",
          "format": "uri",
          "minLength": 1,
          "rdf_term": "http://www.w3.org/ns/dcat#first",
          "rdf_type": "uri",
          "title": "First",
          "type": "string"
        },
        "last": {
          "default": null,
          "description": "The last resource in an ordered collection or series of resources, to which the current resource belongs.",
          "format": "uri",
          "minLength": 1,
          "rdf_term": "http://www.w3.org/ns/dcat#last",
          "rdf_type": "uri",
          "title": "Last",
          "type": "string"
        },
        "previous": {
          "default": null,
          "description": "The previous resource (before the current one) in an ordered collection or series of resources.",
          "items": {
            "format": "uri",
            "minLength": 1,
            "type": "string"
          },
          "rdf_term": "http://www.w3.org/ns/dcat#prev",
          "rdf_type": "uri",
          "title": "Previous",
          "type": "array"
        },
        "endpoint_description": {
          "default": null,
          "description": "A description of the services available via the end-points, including their operations, parameters etc.",
          "items": {
            "anyOf": [
              {
                "format": "uri",
                "minLength": 1,
                "type": "string"
              },
              {
                "$ref": "#/$defs/DCATResource"
              }
            ]
          },
          "rdf_term": "http://www.w3.org/ns/dcat#endpointDescription",
          "rdf_type": "uri",
          "title": "Endpoint Description",
          "type": "array"
        },
        "endpoint_url": {
          "description": "The root location or primary endpoint of the service (a Web-resolvable IRI).",
          "items": {
            "anyOf": [
              {
                "format": "uri",
                "minLength": 1,
                "type": "string"
              },
              {
                "$ref": "#/$defs/DCATResource"
              }
            ]
          },
          "rdf_term": "http://www.w3.org/ns/dcat#endpointURL",
          "rdf_type": "uri",
          "title": "Endpoint Url",
          "type": "array"
        },
        "serves_dataset": {
          "default": null,
          "description": "A collection of data that this data service can distribute.",
          "items": {
            "anyOf": [
              {
                "format": "uri",
                "minLength": 1,
                "type": "string"
              },
              {
                "$ref": "#/$defs/DCATDataset"
              }
            ]
          },
          "rdf_term": "http://www.w3.org/ns/dcat#servesDataset",
          "rdf_type": "uri",
          "title": "Serves Dataset",
          "type": "array"
        }
      },
      "required": [
        "description",
        "title",
        "endpoint_url"
      ],
      "title": "DCATDataService",
      "type": "object"
    },
    "DCATDataset": {
      "$IRI": "http://www.w3.org/ns/dcat#Dataset",
      "$namespace": "http://www.w3.org/ns/dcat#",
      "$ontology": "https://www.w3.org/TR/vocab-dcat-3/",
      "$prefix": "dcat",
      "additionalProperties": false,
      "properties": {
        "access_rights": {
          "anyOf": [
            {
              "format": "uri",
              "minLength": 1,
              "type": "string"
            },
            {
              "type": "null"
            }
          ],
          "default": null,
          "description": "Information about who can access the dataset and under what conditions.",
          "rdf_term": "http://purl.org/dc/terms/accessRights",
          "rdf_type": "uri",
          "title": "Access Rights"
        },
        "conforms_to": {
          "default": null,
          "description": "An established standard to which the described resource conforms.",
          "format": "uri",
          "minLength": 1,
          "rdf_term": "http://purl.org/dc/terms/conformsTo",
          "rdf_type": "uri",
          "title": "Conforms To",
          "type": "string"
        },
        "contact_point": {
          "default": null,
          "description": "Relevant contact information for the cataloged resource. Use of vCard is recommended",
          "items": {
            "anyOf": [
              {
                "format": "uri",
                "minLength": 1,
                "type": "string"
              },
              {
                "$ref": "#/$defs/VCard"
              },
              {
                "$ref": "#/$defs/Agent"
              }
            ]
          },
          "rdf_term": "http://www.w3.org/ns/dcat#contactPoint",
          "rdf_type": "uri",
          "title": "Contact Point",
          "type": "array"
        },
        "creator": {
          "default": null,
          "description": "The entity responsible for producing the resource. Resources of type foaf:Agent are recommended as values for this property.",
          "items": {
            "anyOf": [
              {
                "format": "uri",
                "minLength": 1,
                "type": "string"
              },
              {
                "$ref": "#/$defs/VCard"
              },
              {
                "$ref": "#/$defs/Agent"
              }
            ]
          },
          "rdf_term": "http://purl.org/dc/terms/creator",
          "rdf_type": "uri",
          "title": "Creator",
          "type": "array"
        },
        "description": {
          "description": "A free-text account of the resource.",
          "items": {
            "$ref": "#/$defs/LiteralField"
          },
          "rdf_term": "http://purl.org/dc/terms/description",
          "rdf_type": "literal",
          "title": "Description",
          "type": "array"
        },
        "has_part": {
          "default": null,
          "description": "A related resource that is included either physically or logically in the described resource.",
          "items": {
            "format": "uri",
            "minLength": 1,
            "type": "string"
          },
          "rdf_term": "http://purl.org/dc/terms/hasPart",
          "rdf_type": "uri",
          "title": "Has Part",
          "type": "array"
        },
        "has_policy": {
          "$ref": "#/$defs/ODRLPolicy",
          "default": null,
          "description": "An ODRL conformant policy expressing the rights associated with the resource.",
          "rdf_term": "http://www.w3.org/ns/odrl/2/hasPolicy",
          "rdf_type": "uri"
        },
        "identifier": {
          "default": null,
          "description": "A unique identifier of the resource being described or cataloged.",
          "items": {
            "anyOf": [
              {
                "type": "string"
              },
              {
                "$ref": "#/$defs/LiteralField"
              }
            ]
          },
          "rdf_term": "http://purl.org/dc/terms/identifier",
          "rdf_type": "rdfs_literal",
          "title": "Identifier",
          "type": "array"
        },
        "is_referenced_by": {
          "default": null,
          "description": "A related resource, such as a publication, that references, cites, or otherwise points to the cataloged resource.",
          "items": {
            "format": "uri",
            "minLength": 1,
            "type": "string"
          },
          "rdf_term": "http://purl.org/dc/terms/isReferencedBy",
          "rdf_type": "uri",
          "title": "Is Referenced By",
          "type": "array"
        },
        "keyword": {
          "default": null,
          "description": "A keyword or tag describing the resource.",
          "items": {
            "$ref": "#/$defs/LiteralField"
          },
          "rdf_term": "http://www.w3.org/ns/dcat#keyword",
          "rdf_type": "rdfs_literal",
          "title": "Keyword",
          "type": "array"
        },
        "landing_page": {
          "default": null,
          "description": "A Web page that can be navigated to in a Web browser to gain access to the catalog, a dataset, its distributions and/or additional information.",
          "items": {
            "format": "uri",
            "minLength": 1,
            "type": "string"
          },
          "rdf_term": "http://www.w3.org/ns/dcat#landingPage",
          "rdf_type": "uri",
          "title": "Landing Page",
          "type": "array"
        },
        "license": {
          "anyOf": [
            {
              "format": "uri",
              "minLength": 1,
              "type": "string"
            },
            {
              "type": "null"
            }
          ],
          "default": null,
          "description": "A legal document under which the resource is made available.",
          "rdf_term": "http://purl.org/dc/terms/license",
          "rdf_type": "uri",
          "title": "License"
        },
        "language": {
          "default": null,
          "description": "A language of the resource. This refers to the natural language used for textual metadata (i.e., titles, descriptions, etc.) of a cataloged resource (i.e., dataset or service) or the textual values of a dataset distribution",
          "items": {
            "format": "uri",
            "minLength": 1,
            "type": "string"
          },
          "rdf_term": "http://purl.org/dc/terms/language",
          "rdf_type": "uri",
          "title": "Language",
          "type": "array"
        },
        "relation": {
          "default": null,
          "description": "A resource with an unspecified relationship to the cataloged resource.",
          "items": {
            "format": "uri",
            "minLength": 1,
            "type": "string"
          },
          "rdf_term": "http://purl.org/dc/terms/relation",
          "rdf_type": "uri",
          "title": "Relation",
          "type": "array"
        },
        "rights": {
          "anyOf": [
            {
              "$ref": "#/$defs/LiteralField"
            },
            {
              "format": "uri",
              "minLength": 1,
              "type": "string"
            }
          ],
          "default": null,
          "description": "Information about rights held in and over the distribution. Recommended practice is to refer to a rights statement with a URI. If this is not possible or feasible, a literal value (name, label, or short text) may be provided.",
          "rdf_term": "http://purl.org/dc/terms/rights",
          "rdf_type": "uri",
          "title": "Rights"
        },
        "qualified_relation": {
          "default": null,
          "description": "Link to a description of a relationship with another resource",
          "items": {
            "format": "uri",
            "minLength": 1,
            "type": "string"
          },
          "rdf_term": "http://www.w3.org/ns/dcat#qualifiedRelation",
          "rdf_type": "uri",
          "title": "Qualified Relation",
          "type": "array"
        },
        "publisher": {
          "default": null,
          "description": "The entity responsible for making the resource available.",
          "items": {
            "anyOf": [
              {
                "format": "uri",
                "minLength": 1,
                "type": "string"
              },
              {
                "$ref": "#/$defs/Agent"
              }
            ]
          },
          "rdf_term": "http://purl.org/dc/terms/publisher",
          "rdf_type": "uri",
          "title": "Publisher",
          "type": "array"
        },
        "release_date": {
          "anyOf": [
            {
              "type": "string"
            },
            {
              "format": "date-time",
              "type": "string"
            },
            {
              "format": "date",
              "type": "string"
            }
          ],
          "default": null,
          "description": "Date of formal issuance (e.g., publication) of the resource.",
          "rdf_term": "http://purl.org/dc/terms/issued",
          "rdf_type": "datetime_literal",
          "title": "Release Date"
        },
        "theme": {
          "default": null,
          "description": "A main category of the resource. A resource can have multiple themes.",
          "items": {
            "format": "uri",
            "minLength": 1,
            "type": "string"
          },
          "rdf_term": "http://www.w3.org/ns/dcat#theme",
          "rdf_type": "uri",
          "title": "Theme",
          "type": "array"
        },
        "title": {
          "description": "A name given to the resource.",
          "items": {
            "$ref": "#/$defs/LiteralField"
          },
          "rdf_term": "http://purl.org/dc/terms/title",
          "rdf_type": "rdfs_literal",
          "title": "Title",
          "type": "array"
        },
        "type": {
          "default": null,
          "description": "The nature or genre of the resource.",
          "items": {
            "format": "uri",
            "minLength": 1,
            "type": "string"
          },
          "rdf_term": "http://purl.org/dc/terms/type",
          "rdf_type": "uri",
          "title": "Type",
          "type": "array"
        },
        "modification_date": {
          "anyOf": [
            {
              "type": "string"
            },
            {
              "format": "date",
              "type": "string"
            },
            {
              "format": "date-time",
              "type": "string"
            }
          ],
          "default": null,
          "description": "Most recent date on which the resource was changed, updated or modified.",
          "rdf_term": "http://purl.org/dc/terms/modified",
          "rdf_type": "datetime_literal",
          "title": "Modification Date"
        },
        "qualified_attribution": {
          "default": null,
          "description": "Link to an Agent having some form of responsibility for the resource",
          "items": {
            "format": "uri",
            "minLength": 1,
            "type": "string"
          },
          "rdf_term": "http://www.w3.org/ns/prov#qualifiedAttribution",
          "rdf_type": "uri",
          "title": "Qualified Attribution",
          "type": "array"
        },
        "has_current_version": {
          "default": null,
          "description": "This resource has a more specific, versioned resource with equivalent content [PAV].",
          "format": "uri",
          "minLength": 1,
          "rdf_term": "http://www.w3.org/ns/dcat#hasCurrentVersion",
          "rdf_type": "uri",
          "title": "Has Current Version",
          "type": "string"
        },
        "has_version": {
          "default": null,
          "description": "This resource has a more specific, versioned resource",
          "items": {
            "format": "uri",
            "minLength": 1,
            "type": "string"
          },
          "rdf_term": "http://purl.org/dc/terms/hasVersion",
          "rdf_type": "uri",
          "title": "Has Version",
          "type": "array"
        },
        "previous_version": {
          "default": null,
          "description": "The previous version of a resource in a lineage [PAV].",
          "format": "uri",
          "minLength": 1,
          "rdf_term": "http://www.w3.org/ns/dcat#previousVersion",
          "rdf_type": "uri",
          "title": "Previous Version",
          "type": "string"
        },
        "replaces": {
          "default": null,
          "description": "A related resource that is supplanted, displaced, or superseded by the described resource",
          "format": "uri",
          "minLength": 1,
          "rdf_term": "http://purl.org/dc/terms/replaces",
          "rdf_type": "uri",
          "title": "Replaces",
          "type": "string"
        },
        "status": {
          "$ref": "#/$defs/Status",
          "default": null,
          "description": "The status of the resource in the context of a particular workflow process [VOCAB-ADMS].",
          "rdf_term": "http://www.w3.org/ns/adms#status",
          "rdf_type": "uri"
        },
        "version": {
          "default": null,
          "description": "The version indicator (name or identifier) of a resource.",
          "items": {
            "$ref": "#/$defs/LiteralField"
          },
          "rdf_term": "http://www.w3.org/ns/dcat#version",
          "rdf_type": "rdfs_literal",
          "title": "Version",
          "type": "array"
        },
        "version_notes": {
          "default": null,
          "description": "A description of changes between this version and the previous version of the resource [VOCAB-ADMS].",
          "items": {
            "anyOf": [
              {
                "type": "string"
              },
              {
                "$ref": "#/$defs/LiteralField"
              }
            ]
          },
          "rdf_term": "http://www.w3.org/ns/adms#versionNotes",
          "rdf_type": "rdfs_literal",
          "title": "Version Notes",
          "type": "array"
        },
        "first": {
          "default": null,
          "description": "The first resource in an ordered collection or series of resources, to which the current resource belongs.",
          "format": "uri",
          "minLength": 1,
          "rdf_term": "http://www.w3.org/ns/dcat#first",
          "rdf_type": "uri",
          "title": "First",
          "type": "string"
        },
        "last": {
          "default": null,
          "description": "The last resource in an ordered collection or series of resources, to which the current resource belongs.",
          "format": "uri",
          "minLength": 1,
          "rdf_term": "http://www.w3.org/ns/dcat#last",
          "rdf_type": "uri",
          "title": "Last",
          "type": "string"
        },
        "previous": {
          "default": null,
          "description": "The previous resource (before the current one) in an ordered collection or series of resources.",
          "items": {
            "format": "uri",
            "minLength": 1,
            "type": "string"
          },
          "rdf_term": "http://www.w3.org/ns/dcat#prev",
          "rdf_type": "uri",
          "title": "Previous",
          "type": "array"
        },
        "distribution": {
          "default": null,
          "description": "An available distribution of the dataset.",
          "items": {
            "format": "uri",
            "minLength": 1,
            "type": "string"
          },
          "rdf_term": "http://www.w3.org/ns/dcat#distribution",
          "rdf_type": "uri",
          "title": "Distribution",
          "type": "array"
        },
        "temporal_coverage": {
          "default": null,
          "description": "The temporal period that the dataset covers.",
          "items": {
            "$ref": "#/$defs/PeriodOfTime"
          },
          "rdf_term": "http://purl.org/dc/terms/temporal",
          "rdf_type": "http://purl.org/dc/terms/PeriodOfTime",
          "title": "Temporal Coverage",
          "type": "array"
        },
        "frequency": {
          "anyOf": [
            {
              "format": "uri",
              "minLength": 1,
              "type": "string"
            },
            {
              "$ref": "#/$defs/Frequency"
            }
          ],
          "default": null,
          "description": "The frequency at which a dataset is published.",
          "rdf_term": "http://purl.org/dc/terms/accrualPeriodicity",
          "rdf_type": "uri",
          "title": "Frequency"
        },
        "in_series": {
          "default": null,
          "description": "A dataset series of which the dataset is part.",
          "items": {
            "format": "uri",
            "minLength": 1,
            "type": "string"
          },
          "rdf_term": "http://www.w3.org/ns/dcat#inSeries",
          "rdf_type": "uri",
          "title": "In Series",
          "type": "array"
        },
        "spatial": {
          "default": null,
          "description": "The geographical area covered by the dataset.",
          "items": {
            "anyOf": [
              {
                "format": "uri",
                "minLength": 1,
                "type": "string"
              },
              {
                "$ref": "#/$defs/Location"
              }
            ]
          },
          "rdf_term": "http://purl.org/dc/terms/spatial",
          "rdf_type": "uri",
          "title": "Spatial",
          "type": "array"
        },
        "spatial_resolution": {
          "default": null,
          "description": "Minimum spatial separation resolvable in a dataset, measured in meters.",
          "items": {
            "type": "number"
          },
          "rdf_term": "http://www.w3.org/ns/dcat#spatialResolutionInMeters",
          "rdf_type": "xsd:decimal",
          "title": "Spatial Resolution",
          "type": "array"
        },
        "temporal_resolution": {
          "default": null,
          "description": "Minimum time period resolvable in the dataset.",
          "items": {
            "anyOf": [
              {
                "type": "string"
              },
              {
                "$ref": "#/$defs/LiteralField"
              }
            ]
          },
          "rdf_term": "http://www.w3.org/ns/dcat#temporalResolution",
          "rdf_type": "xsd:duration",
          "title": "Temporal Resolution",
          "type": "array"
        },
        "was_generated_by": {
          "default": null,
          "description": "An activity that generated, or provides the business context for, the creation of the dataset.",
          "items": {
            "anyOf": [
              {
                "format": "uri",
                "minLength": 1,
                "type": "string"
              },
              {
                "$ref": "#/$defs/Activity"
              }
            ]
          },
          "rdf_term": "http://www.w3.org/ns/prov#wasGeneratedBy",
          "rdf_type": "uri",
          "title": "Was Generated By",
          "type": "array"
        }
      },
      "required": [
        "description",
        "title"
      ],
      "title": "DCATDataset",
      "type": "object"
    },
    "DCATDatasetSeries": {
      "$IRI": "http://www.w3.org/ns/dcat#DatasetSeries",
      "$namespace": "http://www.w3.org/ns/dcat#",
      "$ontology": "https://www.w3.org/TR/vocab-dcat-3/",
      "$prefix": "dcat",
      "additionalProperties": false,
      "description": "A collection of datasets that are published separately, but share some characteristics that group them",
      "properties": {
        "access_rights": {
          "$ref": "#/$defs/AccessRights",
          "default": null,
          "description": "Information about who can access the resource or an indication of its security status.",
          "rdf_term": "http://purl.org/dc/terms/accessRights",
          "rdf_type": "uri"
        },
        "conforms_to": {
          "default": null,
          "description": "An established standard to which the described resource conforms.",
          "format": "uri",
          "minLength": 1,
          "rdf_term": "http://purl.org/dc/terms/conformsTo",
          "rdf_type": "uri",
          "title": "Conforms To",
          "type": "string"
        },
        "contact_point": {
          "default": null,
          "description": "Relevant contact information for the cataloged resource. Use of vCard is recommended",
          "items": {
            "anyOf": [
              {
                "format": "uri",
                "minLength": 1,
                "type": "string"
              },
              {
                "$ref": "#/$defs/VCard"
              },
              {
                "$ref": "#/$defs/Agent"
              }
            ]
          },
          "rdf_term": "http://www.w3.org/ns/dcat#contactPoint",
          "rdf_type": "uri",
          "title": "Contact Point",
          "type": "array"
        },
        "creator": {
          "default": null,
          "description": "The entity responsible for producing the resource. Resources of type foaf:Agent are recommended as values for this property.",
          "items": {
            "anyOf": [
              {
                "format": "uri",
                "minLength": 1,
                "type": "string"
              },
              {
                "$ref": "#/$defs/VCard"
              },
              {
                "$ref": "#/$defs/Agent"
              }
            ]
          },
          "rdf_term": "http://purl.org/dc/terms/creator",
          "rdf_type": "uri",
          "title": "Creator",
          "type": "array"
        },
        "description": {
          "description": "A free-text account of the resource.",
          "items": {
            "$ref": "#/$defs/LiteralField"
          },
          "rdf_term": "http://purl.org/dc/terms/description",
          "rdf_type": "literal",
          "title": "Description",
          "type": "array"
        },
        "has_part": {
          "default": null,
          "description": "A related resource that is included either physically or logically in the described resource.",
          "items": {
            "format": "uri",
            "minLength": 1,
            "type": "string"
          },
          "rdf_term": "http://purl.org/dc/terms/hasPart",
          "rdf_type": "uri",
          "title": "Has Part",
          "type": "array"
        },
        "has_policy": {
          "$ref": "#/$defs/ODRLPolicy",
          "default": null,
          "description": "An ODRL conformant policy expressing the rights associated with the resource.",
          "rdf_term": "http://www.w3.org/ns/odrl/2/hasPolicy",
          "rdf_type": "uri"
        },
        "identifier": {
          "default": null,
          "description": "A unique identifier of the resource being described or cataloged.",
          "items": {
            "anyOf": [
              {
                "type": "string"
              },
              {
                "$ref": "#/$defs/LiteralField"
              }
            ]
          },
          "rdf_term": "http://purl.org/dc/terms/identifier",
          "rdf_type": "rdfs_literal",
          "title": "Identifier",
          "type": "array"
        },
        "is_referenced_by": {
          "default": null,
          "description": "A related resource, such as a publication, that references, cites, or otherwise points to the cataloged resource.",
          "items": {
            "format": "uri",
            "minLength": 1,
            "type": "string"
          },
          "rdf_term": "http://purl.org/dc/terms/isReferencedBy",
          "rdf_type": "uri",
          "title": "Is Referenced By",
          "type": "array"
        },
        "keyword": {
          "default": null,
          "description": "A keyword or tag describing the resource.",
          "items": {
            "$ref": "#/$defs/LiteralField"
          },
          "rdf_term": "http://www.w3.org/ns/dcat#keyword",
          "rdf_type": "rdfs_literal",
          "title": "Keyword",
          "type": "array"
        },
        "landing_page": {
          "default": null,
          "description": "A Web page that can be navigated to in a Web browser to gain access to the catalog, a dataset, its distributions and/or additional information.",
          "items": {
            "format": "uri",
            "minLength": 1,
            "type": "string"
          },
          "rdf_term": "http://www.w3.org/ns/dcat#landingPage",
          "rdf_type": "uri",
          "title": "Landing Page",
          "type": "array"
        },
        "license": {
          "anyOf": [
            {
              "format": "uri",
              "minLength": 1,
              "type": "string"
            },
            {
              "type": "null"
            }
          ],
          "default": null,
          "description": "A legal document under which the resource is made available.",
          "rdf_term": "http://purl.org/dc/terms/license",
          "rdf_type": "uri",
          "title": "License"
        },
        "language": {
          "default": null,
          "description": "A language of the resource. This refers to the natural language used for textual metadata (i.e., titles, descriptions, etc.) of a cataloged resource (i.e., dataset or service) or the textual values of a dataset distribution",
          "items": {
            "format": "uri",
            "minLength": 1,
            "type": "string"
          },
          "rdf_term": "http://purl.org/dc/terms/language",
          "rdf_type": "uri",
          "title": "Language",
          "type": "array"
        },
        "relation": {
          "default": null,
          "description": "A resource with an unspecified relationship to the cataloged resource.",
          "items": {
            "format": "uri",
            "minLength": 1,
            "type": "string"
          },
          "rdf_term": "http://purl.org/dc/terms/relation",
          "rdf_type": "uri",
          "title": "Relation",
          "type": "array"
        },
        "rights": {
          "anyOf": [
            {
              "$ref": "#/$defs/LiteralField"
            },
            {
              "format": "uri",
              "minLength": 1,
              "type": "string"
            }
          ],
          "default": null,
          "description": "Information about rights held in and over the distribution. Recommended practice is to refer to a rights statement with a URI. If this is not possible or feasible, a literal value (name, label, or short text) may be provided.",
          "rdf_term": "http://purl.org/dc/terms/rights",
          "rdf_type": "uri",
          "title": "Rights"
        },
        "qualified_relation": {
          "default": null,
          "description": "Link to a description of a relationship with another resource",
          "items": {
            "format": "uri",
            "minLength": 1,
            "type": "string"
          },
          "rdf_term": "http://www.w3.org/ns/dcat#qualifiedRelation",
          "rdf_type": "uri",
          "title": "Qualified Relation",
          "type": "array"
        },
        "publisher": {
          "default": null,
          "description": "The entity responsible for making the resource available.",
          "items": {
            "anyOf": [
              {
                "format": "uri",
                "minLength": 1,
                "type": "string"
              },
              {
                "$ref": "#/$defs/Agent"
              }
            ]
          },
          "rdf_term": "http://purl.org/dc/terms/publisher",
          "rdf_type": "uri",
          "title": "Publisher",
          "type": "array"
        },
        "release_date": {
          "anyOf": [
            {
              "type": "string"
            },
            {
              "format": "date-time",
              "type": "string"
            },
            {
              "format": "date",
              "type": "string"
            }
          ],
          "default": null,
          "description": "Date of formal issuance (e.g., publication) of the resource.",
          "rdf_term": "http://purl.org/dc/terms/issued",
          "rdf_type": "datetime_literal",
          "title": "Release Date"
        },
        "theme": {
          "default": null,
          "description": "A main category of the resource. A resource can have multiple themes.",
          "items": {
            "format": "uri",
            "minLength": 1,
            "type": "string"
          },
          "rdf_term": "http://www.w3.org/ns/dcat#theme",
          "rdf_type": "uri",
          "title": "Theme",
          "type": "array"
        },
        "title": {
          "description": "A name given to the resource.",
          "items": {
            "$ref": "#/$defs/LiteralField"
          },
          "rdf_term": "http://purl.org/dc/terms/title",
          "rdf_type": "rdfs_literal",
          "title": "Title",
          "type": "array"
        },
        "type": {
          "default": null,
          "description": "The nature or genre of the resource.",
          "items": {
            "format": "uri",
            "minLength": 1,
            "type": "string"
          },
          "rdf_term": "http://purl.org/dc/terms/type",
          "rdf_type": "uri",
          "title": "Type",
          "type": "array"
        },
        "modification_date": {
          "anyOf": [
            {
              "type": "string"
            },
            {
              "format": "date",
              "type": "string"
            },
            {
              "format": "date-time",
              "type": "string"
            }
          ],
          "default": null,
          "description": "Most recent date on which the resource was changed, updated or modified.",
          "rdf_term": "http://purl.org/dc/terms/modified",
          "rdf_type": "datetime_literal",
          "title": "Modification Date"
        },
        "qualified_attribution": {
          "default": null,
          "description": "Link to an Agent having some form of responsibility for the resource",
          "items": {
            "format": "uri",
            "minLength": 1,
            "type": "string"
          },
          "rdf_term": "http://www.w3.org/ns/prov#qualifiedAttribution",
          "rdf_type": "uri",
          "title": "Qualified Attribution",
          "type": "array"
        },
        "has_current_version": {
          "default": null,
          "description": "This resource has a more specific, versioned resource with equivalent content [PAV].",
          "format": "uri",
          "minLength": 1,
          "rdf_term": "http://www.w3.org/ns/dcat#hasCurrentVersion",
          "rdf_type": "uri",
          "title": "Has Current Version",
          "type": "string"
        },
        "has_version": {
          "default": null,
          "description": "This resource has a more specific, versioned resource",
          "items": {
            "format": "uri",
            "minLength": 1,
            "type": "string"
          },
          "rdf_term": "http://purl.org/dc/terms/hasVersion",
          "rdf_type": "uri",
          "title": "Has Version",
          "type": "array"
        },
        "previous_version": {
          "default": null,
          "description": "The previous version of a resource in a lineage [PAV].",
          "format": "uri",
          "minLength": 1,
          "rdf_term": "http://www.w3.org/ns/dcat#previousVersion",
          "rdf_type": "uri",
          "title": "Previous Version",
          "type": "string"
        },
        "replaces": {
          "default": null,
          "description": "A related resource that is supplanted, displaced, or superseded by the described resource",
          "format": "uri",
          "minLength": 1,
          "rdf_term": "http://purl.org/dc/terms/replaces",
          "rdf_type": "uri",
          "title": "Replaces",
          "type": "string"
        },
        "status": {
          "$ref": "#/$defs/Status",
          "default": null,
          "description": "The status of the resource in the context of a particular workflow process [VOCAB-ADMS].",
          "rdf_term": "http://www.w3.org/ns/adms#status",
          "rdf_type": "uri"
        },
        "version": {
          "default": null,
          "description": "The version indicator (name or identifier) of a resource.",
          "items": {
            "$ref": "#/$defs/LiteralField"
          },
          "rdf_term": "http://www.w3.org/ns/dcat#version",
          "rdf_type": "rdfs_literal",
          "title": "Version",
          "type": "array"
        },
        "version_notes": {
          "default": null,
          "description": "A description of changes between this version and the previous version of the resource [VOCAB-ADMS].",
          "items": {
            "anyOf": [
              {
                "type": "string"
              },
              {
                "$ref": "#/$defs/LiteralField"
              }
            ]
          },
          "rdf_term": "http://www.w3.org/ns/adms#versionNotes",
          "rdf_type": "rdfs_literal",
          "title": "Version Notes",
          "type": "array"
        },
        "first": {
          "default": null,
          "description": "The first resource in an ordered collection or series of resources, to which the current resource belongs.",
          "format": "uri",
          "minLength": 1,
          "rdf_term": "http://www.w3.org/ns/dcat#first",
          "rdf_type": "uri",
          "title": "First",
          "type": "string"
        },
        "last": {
          "default": null,
          "description": "The last resource in an ordered collection or series of resources, to which the current resource belongs.",
          "format": "uri",
          "minLength": 1,
          "rdf_term": "http://www.w3.org/ns/dcat#last",
          "rdf_type": "uri",
          "title": "Last",
          "type": "string"
        },
        "previous": {
          "default": null,
          "description": "The previous resource (before the current one) in an ordered collection or series of resources.",
          "items": {
            "format": "uri",
            "minLength": 1,
            "type": "string"
          },
          "rdf_term": "http://www.w3.org/ns/dcat#prev",
          "rdf_type": "uri",
          "title": "Previous",
          "type": "array"
        }
      },
      "required": [
        "description",
        "title"
      ],
      "title": "http://www.w3.org/ns/dcat#DatasetSeries",
      "type": "object"
    },
    "DCATDistribution": {
      "$IRI": "http://www.w3.org/ns/dcat#Distribution",
      "$namespace": "http://www.w3.org/ns/dcat#",
      "$ontology": "https://www.w3.org/TR/vocab-dcat-3/",
      "$prefix": "dcat",
      "additionalProperties": false,
      "description": "A specific representation of a dataset. A dataset might be available in multiple serializations that may differ\nin various ways, including natural language, media-type or format, schematic organization, temporal and spatial\nresolution, level of detail or profiles (which might specify any or all of the above).",
      "properties": {
        "title": {
          "description": "A name given to the distribution.",
          "items": {
            "$ref": "#/$defs/LiteralField"
          },
          "rdf_term": "http://purl.org/dc/terms/title",
          "rdf_type": "rdfs_literal",
          "title": "Title",
          "type": "array"
        },
        "description": {
          "description": "A free-text account of the distribution.",
          "items": {
            "$ref": "#/$defs/LiteralField"
          },
          "rdf_term": "http://purl.org/dc/terms/description",
          "rdf_type": "literal",
          "title": "Description",
          "type": "array"
        },
        "release_date": {
          "anyOf": [
            {
              "format": "date",
              "type": "string"
            },
            {
              "format": "date-time",
              "type": "string"
            }
          ],
          "default": null,
          "description": "Date of formal issuance (e.g., publication) of the distribution.",
          "rdf_term": "http://purl.org/dc/terms/issued",
          "rdf_type": "datetime_literal",
          "title": "Release Date"
        },
        "update_date": {
          "anyOf": [
            {
              "type": "string"
            },
            {
              "format": "date",
              "type": "string"
            },
            {
              "format": "date-time",
              "type": "string"
            }
          ],
          "default": null,
          "description": "Most recent date on which the distribution was changed, updated or modified.",
          "rdf_term": "http://purl.org/dc/terms/modified",
          "rdf_type": "datetime_literal",
          "title": "Update Date"
        },
        "license": {
          "default": null,
          "description": "A legal document under which the distribution is made available.",
          "format": "uri",
          "minLength": 1,
          "rdf_term": "http://purl.org/dc/terms/license",
          "rdf_type": "uri",
          "title": "License",
          "type": "string"
        },
        "access_rights": {
          "default": null,
          "description": "A rights statement that concerns how the distribution is accessed.",
          "format": "uri",
          "minLength": 1,
          "rdf_term": "http://purl.org/dc/terms/accessRights",
          "rdf_type": "uri",
          "title": "Access Rights",
          "type": "string"
        },
        "rights": {
          "default": null,
          "description": "Information about rights held in and over the distribution.",
          "rdf_term": "http://purl.org/dc/terms/rights",
          "rdf_type": "uri",
          "title": "Rights"
        },
        "has_policy": {
          "$ref": "#/$defs/ODRLPolicy",
          "default": null,
          "description": "An ODRL conformant policy expressing the rights associated with the distribution.",
          "rdf_term": "http://www.w3.org/ns/odrl/2/hasPolicy",
          "rdf_type": "uri"
        },
        "access_url": {
          "description": "A URL of the resource that gives access to a distribution of the dataset. E.g., landing page, feed, SPARQL endpoint.",
          "items": {
            "format": "uri",
            "minLength": 1,
            "type": "string"
          },
          "rdf_term": "http://www.w3.org/ns/dcat#accessURL",
          "rdf_type": "uri",
          "title": "Access Url",
          "type": "array"
        },
        "access_service": {
          "default": null,
          "description": "A data service that gives access to the distribution of the dataset",
          "items": {
            "anyOf": [
              {
                "format": "uri",
                "minLength": 1,
                "type": "string"
              },
              {
                "$ref": "#/$defs/DCATDataService"
              }
            ]
          },
          "rdf_term": "http://www.w3.org/ns/dcat#accessService",
          "rdf_type": "uri",
          "title": "Access Service",
          "type": "array"
        },
        "download_url": {
          "default": null,
          "description": "The URL of the downloadable file in a given format. E.g., CSV file or RDF file. The format is indicated by the distribution's dcterms:format and/or dcat:mediaType",
          "items": {
            "format": "uri",
            "minLength": 1,
            "type": "string"
          },
          "rdf_term": "http://www.w3.org/ns/dcat#downloadURL",
          "rdf_type": "uri",
          "title": "Download Url",
          "type": "array"
        },
        "byte_size": {
          "anyOf": [
            {
              "type": "integer"
            },
            {
              "$ref": "#/$defs/LiteralField"
            }
          ],
          "default": null,
          "description": "The size of a distribution in bytes.",
          "rdf_term": "http://www.w3.org/ns/dcat#byteSize",
          "rdf_type": "xsd:nonNegativeInteger",
          "title": "Byte Size"
        },
        "spatial_resolution": {
          "default": null,
          "description": "Minimum spatial separation resolvable in a dataset distribution, measured in meters.",
          "items": {
            "anyOf": [
              {
                "type": "number"
              },
              {
                "$ref": "#/$defs/LiteralField"
              }
            ]
          },
          "rdf_term": "http://www.w3.org/ns/dcat#spatialResolutionInMeters",
          "rdf_type": "xsd:decimal",
          "title": "Spatial Resolution",
          "type": "array"
        },
<<<<<<< HEAD
        "temporal_resolution": {
=======
        "catalog_record": {
          "description": "A record describing the registration of a single resource (e.g., a dataset, a data service) that is part of the catalog.",
          "items": {
            "format": "uri",
            "minLength": 1,
            "type": "string"
          },
          "rdf_term": "http://www.w3.org/ns/dcat#record",
          "rdf_type": "uri",
          "title": "Catalog Record",
          "type": "array"
        },
        "dataset": {
>>>>>>> 5d0e942c
          "default": null,
          "description": "Minimum time period resolvable in the dataset.",
          "items": {
            "anyOf": [
              {
                "type": "string"
              },
              {
                "$ref": "#/$defs/LiteralField"
              }
            ]
          },
          "rdf_term": "http://www.w3.org/ns/dcat#spatialResolutionInMeters",
          "rdf_type": "xsd:duration",
          "title": "Temporal Resolution",
          "type": "array"
        },
        "conforms_to": {
          "default": null,
          "description": "An established standard to which the distribution conforms.",
          "items": {
            "format": "uri",
            "minLength": 1,
            "type": "string"
          },
          "rdf_term": "http://purl.org/dc/terms/conformsTo",
          "rdf_type": "uri",
          "title": "Conforms To",
          "type": "array"
        },
        "media_type": {
          "default": null,
          "description": "The media type of the distribution as defined by IANA",
          "format": "uri",
          "minLength": 1,
          "rdf_term": "http://www.w3.org/ns/dcat#mediaType",
          "rdf_type": "uri",
          "title": "Media Type",
          "type": "string"
        },
        "format": {
          "default": null,
          "description": "The file format of the distribution.",
          "format": "uri",
          "minLength": 1,
          "rdf_term": "http://purl.org/dc/terms/format",
          "rdf_type": "uri",
          "title": "Format",
          "type": "string"
        },
        "compression_format": {
          "default": null,
          "description": "The compression format of the distribution in which the data is contained in a compressed form, e.g., to reduce the size of the downloadable file.",
          "format": "uri",
          "minLength": 1,
          "rdf_term": "http://www.w3.org/ns/dcat#compressFormat",
          "rdf_type": "uri",
          "title": "Compression Format",
          "type": "string"
        },
        "packaging_format": {
          "default": null,
          "description": "The package format of the distribution in which one or more data files are grouped together, e.g., to enable a set of related files to be downloaded together.",
          "format": "uri",
          "minLength": 1,
          "rdf_term": "http://www.w3.org/ns/dcat#packageFormat",
          "rdf_type": "uri",
          "title": "Packaging Format",
          "type": "string"
        },
        "checksum": {
          "$ref": "#/$defs/Checksum",
          "default": null,
          "description": "The checksum property provides a mechanism that can be used to verify that the contents of a file or package have not changed [SPDX].",
          "rdf_term": "http://spdx.org/rdf/terms#checksum",
          "rdf_type": "uri"
        }
      },
      "required": [
        "title",
        "description",
<<<<<<< HEAD
        "access_url"
=======
        "title",
        "catalog_record"
>>>>>>> 5d0e942c
      ],
      "title": "DCATDistribution",
      "type": "object"
    },
    "DCATResource": {
      "$IRI": "http://www.w3.org/ns/dcat#Resource",
      "$namespace": "http://www.w3.org/ns/dcat#",
      "$ontology": "https://www.w3.org/TR/vocab-dcat-3/",
      "$prefix": "dcat",
      "additionalProperties": false,
      "description": "Resource published or curated by a single agent. Abstract class",
      "properties": {
        "access_rights": {
          "$ref": "#/$defs/AccessRights",
          "default": null,
          "description": "Information about who can access the resource or an indication of its security status.",
          "rdf_term": "http://purl.org/dc/terms/accessRights",
          "rdf_type": "uri"
        },
        "conforms_to": {
          "default": null,
          "description": "An established standard to which the described resource conforms.",
          "format": "uri",
          "minLength": 1,
          "rdf_term": "http://purl.org/dc/terms/conformsTo",
          "rdf_type": "uri",
          "title": "Conforms To",
          "type": "string"
        },
        "contact_point": {
          "default": null,
          "description": "Relevant contact information for the cataloged resource. Use of vCard is recommended",
          "items": {
            "anyOf": [
              {
                "format": "uri",
                "minLength": 1,
                "type": "string"
              },
              {
                "$ref": "#/$defs/VCard"
              },
              {
                "$ref": "#/$defs/Agent"
              }
            ]
          },
          "rdf_term": "http://www.w3.org/ns/dcat#contactPoint",
          "rdf_type": "uri",
          "title": "Contact Point",
          "type": "array"
        },
        "creator": {
          "default": null,
          "description": "The entity responsible for producing the resource. Resources of type foaf:Agent are recommended as values for this property.",
          "items": {
            "anyOf": [
              {
                "format": "uri",
                "minLength": 1,
                "type": "string"
              },
              {
                "$ref": "#/$defs/VCard"
              },
              {
                "$ref": "#/$defs/Agent"
              }
            ]
          },
          "rdf_term": "http://purl.org/dc/terms/creator",
          "rdf_type": "uri",
          "title": "Creator",
          "type": "array"
        },
        "description": {
          "description": "An account of the resource.",
          "items": {
            "anyOf": [
              {
                "type": "string"
              },
              {
                "$ref": "#/$defs/LiteralField"
              }
            ]
          },
          "rdf_term": "http://purl.org/dc/terms/description",
          "rdf_type": "rdfs_literal",
          "title": "Description",
          "type": "array"
        },
        "has_part": {
          "default": null,
          "description": "A related resource that is included either physically or logically in the described resource.",
          "items": {
            "format": "uri",
            "minLength": 1,
            "type": "string"
          },
          "rdf_term": "http://purl.org/dc/terms/hasPart",
          "rdf_type": "uri",
          "title": "Has Part",
          "type": "array"
        },
        "has_policy": {
          "$ref": "#/$defs/ODRLPolicy",
          "default": null,
          "description": "An ODRL conformant policy expressing the rights associated with the resource.",
          "rdf_term": "http://www.w3.org/ns/odrl/2/hasPolicy",
          "rdf_type": "uri"
        },
        "identifier": {
          "default": null,
          "description": "A unique identifier of the resource being described or cataloged.",
          "items": {
            "anyOf": [
              {
                "type": "string"
              },
              {
                "$ref": "#/$defs/LiteralField"
              }
            ]
          },
          "rdf_term": "http://purl.org/dc/terms/identifier",
          "rdf_type": "rdfs_literal",
          "title": "Identifier",
          "type": "array"
        },
        "is_referenced_by": {
          "default": null,
          "description": "A related resource, such as a publication, that references, cites, or otherwise points to the cataloged resource.",
          "items": {
            "format": "uri",
            "minLength": 1,
            "type": "string"
          },
          "rdf_term": "http://purl.org/dc/terms/isReferencedBy",
          "rdf_type": "uri",
          "title": "Is Referenced By",
          "type": "array"
        },
        "keyword": {
          "default": null,
          "description": "A keyword or tag describing the resource.",
          "items": {
            "$ref": "#/$defs/LiteralField"
          },
          "rdf_term": "http://www.w3.org/ns/dcat#keyword",
          "rdf_type": "rdfs_literal",
          "title": "Keyword",
          "type": "array"
        },
        "landing_page": {
          "default": null,
          "description": "A Web page that can be navigated to in a Web browser to gain access to the catalog, a dataset, its distributions and/or additional information.",
          "items": {
            "format": "uri",
            "minLength": 1,
            "type": "string"
          },
          "rdf_term": "http://www.w3.org/ns/dcat#landingPage",
          "rdf_type": "uri",
          "title": "Landing Page",
          "type": "array"
        },
        "license": {
          "anyOf": [
            {
              "format": "uri",
              "minLength": 1,
              "type": "string"
            },
            {
              "type": "null"
            }
          ],
          "default": null,
          "description": "A legal document under which the resource is made available.",
          "rdf_term": "http://purl.org/dc/terms/license",
          "rdf_type": "uri",
          "title": "License"
        },
        "language": {
          "default": null,
          "description": "A language of the resource. This refers to the natural language used for textual metadata (i.e., titles, descriptions, etc.) of a cataloged resource (i.e., dataset or service) or the textual values of a dataset distribution",
          "items": {
            "format": "uri",
            "minLength": 1,
            "type": "string"
          },
          "rdf_term": "http://purl.org/dc/terms/language",
          "rdf_type": "uri",
          "title": "Language",
          "type": "array"
        },
        "relation": {
          "default": null,
          "description": "A resource with an unspecified relationship to the cataloged resource.",
          "items": {
            "format": "uri",
            "minLength": 1,
            "type": "string"
          },
          "rdf_term": "http://purl.org/dc/terms/relation",
          "rdf_type": "uri",
          "title": "Relation",
          "type": "array"
        },
        "rights": {
          "anyOf": [
            {
              "$ref": "#/$defs/LiteralField"
            },
            {
              "format": "uri",
              "minLength": 1,
              "type": "string"
            }
          ],
          "default": null,
          "description": "Information about rights held in and over the distribution. Recommended practice is to refer to a rights statement with a URI. If this is not possible or feasible, a literal value (name, label, or short text) may be provided.",
          "rdf_term": "http://purl.org/dc/terms/rights",
          "rdf_type": "uri",
          "title": "Rights"
        },
        "qualified_relation": {
          "default": null,
          "description": "Link to a description of a relationship with another resource",
          "items": {
            "format": "uri",
            "minLength": 1,
            "type": "string"
          },
          "rdf_term": "http://www.w3.org/ns/dcat#qualifiedRelation",
          "rdf_type": "uri",
          "title": "Qualified Relation",
          "type": "array"
        },
        "publisher": {
          "default": null,
          "description": "The entity responsible for making the resource available.",
          "items": {
            "anyOf": [
              {
                "format": "uri",
                "minLength": 1,
                "type": "string"
              },
              {
                "$ref": "#/$defs/Agent"
              }
            ]
          },
          "rdf_term": "http://purl.org/dc/terms/publisher",
          "rdf_type": "uri",
          "title": "Publisher",
          "type": "array"
        },
        "release_date": {
          "anyOf": [
            {
              "type": "string"
            },
            {
              "format": "date-time",
              "type": "string"
            },
            {
              "format": "date",
              "type": "string"
            }
          ],
          "default": null,
          "description": "Date of formal issuance (e.g., publication) of the resource.",
          "rdf_term": "http://purl.org/dc/terms/issued",
          "rdf_type": "datetime_literal",
          "title": "Release Date"
        },
        "theme": {
          "default": null,
          "description": "A main category of the resource. A resource can have multiple themes.",
          "items": {
            "format": "uri",
            "minLength": 1,
            "type": "string"
          },
          "rdf_term": "http://www.w3.org/ns/dcat#theme",
          "rdf_type": "uri",
          "title": "Theme",
          "type": "array"
        },
        "title": {
          "description": "A name given to the resource.",
          "items": {
            "anyOf": [
              {
                "type": "string"
              },
              {
                "$ref": "#/$defs/LiteralField"
              }
            ]
          },
          "rdf_term": "http://purl.org/dc/terms/title",
          "rdf_type": "rdfs_literal",
          "title": "Title",
          "type": "array"
        },
        "type": {
          "default": null,
          "description": "The nature or genre of the resource.",
          "items": {
            "format": "uri",
            "minLength": 1,
            "type": "string"
          },
          "rdf_term": "http://purl.org/dc/terms/type",
          "rdf_type": "uri",
          "title": "Type",
          "type": "array"
        },
        "modification_date": {
          "anyOf": [
            {
              "type": "string"
            },
            {
              "format": "date",
              "type": "string"
            },
            {
              "format": "date-time",
              "type": "string"
            }
          ],
          "default": null,
          "description": "Most recent date on which the resource was changed, updated or modified.",
          "rdf_term": "http://purl.org/dc/terms/modified",
          "rdf_type": "datetime_literal",
          "title": "Modification Date"
        },
        "qualified_attribution": {
          "default": null,
          "description": "Link to an Agent having some form of responsibility for the resource",
          "items": {
            "format": "uri",
            "minLength": 1,
            "type": "string"
          },
          "rdf_term": "http://www.w3.org/ns/prov#qualifiedAttribution",
          "rdf_type": "uri",
          "title": "Qualified Attribution",
          "type": "array"
        },
        "has_current_version": {
          "default": null,
          "description": "This resource has a more specific, versioned resource with equivalent content [PAV].",
          "format": "uri",
          "minLength": 1,
          "rdf_term": "http://www.w3.org/ns/dcat#hasCurrentVersion",
          "rdf_type": "uri",
          "title": "Has Current Version",
          "type": "string"
        },
        "has_version": {
          "default": null,
          "description": "This resource has a more specific, versioned resource",
          "items": {
            "format": "uri",
            "minLength": 1,
            "type": "string"
          },
          "rdf_term": "http://purl.org/dc/terms/hasVersion",
          "rdf_type": "uri",
          "title": "Has Version",
          "type": "array"
        },
        "previous_version": {
          "default": null,
          "description": "The previous version of a resource in a lineage [PAV].",
          "format": "uri",
          "minLength": 1,
          "rdf_term": "http://www.w3.org/ns/dcat#previousVersion",
          "rdf_type": "uri",
          "title": "Previous Version",
          "type": "string"
        },
        "replaces": {
          "default": null,
          "description": "A related resource that is supplanted, displaced, or superseded by the described resource",
          "format": "uri",
          "minLength": 1,
          "rdf_term": "http://purl.org/dc/terms/replaces",
          "rdf_type": "uri",
          "title": "Replaces",
          "type": "string"
        },
        "status": {
          "$ref": "#/$defs/Status",
          "default": null,
          "description": "The status of the resource in the context of a particular workflow process [VOCAB-ADMS].",
          "rdf_term": "http://www.w3.org/ns/adms#status",
          "rdf_type": "uri"
        },
        "version": {
          "default": null,
          "description": "The version indicator (name or identifier) of a resource.",
          "items": {
            "$ref": "#/$defs/LiteralField"
          },
          "rdf_term": "http://www.w3.org/ns/dcat#version",
          "rdf_type": "rdfs_literal",
          "title": "Version",
          "type": "array"
        },
        "version_notes": {
          "default": null,
          "description": "A description of changes between this version and the previous version of the resource [VOCAB-ADMS].",
          "items": {
            "anyOf": [
              {
                "type": "string"
              },
              {
                "$ref": "#/$defs/LiteralField"
              }
            ]
          },
          "rdf_term": "http://www.w3.org/ns/adms#versionNotes",
          "rdf_type": "rdfs_literal",
          "title": "Version Notes",
          "type": "array"
        },
        "first": {
          "default": null,
          "description": "The first resource in an ordered collection or series of resources, to which the current resource belongs.",
          "format": "uri",
          "minLength": 1,
          "rdf_term": "http://www.w3.org/ns/dcat#first",
          "rdf_type": "uri",
          "title": "First",
          "type": "string"
        },
        "last": {
          "default": null,
          "description": "The last resource in an ordered collection or series of resources, to which the current resource belongs.",
          "format": "uri",
          "minLength": 1,
          "rdf_term": "http://www.w3.org/ns/dcat#last",
          "rdf_type": "uri",
          "title": "Last",
          "type": "string"
        },
        "previous": {
          "default": null,
          "description": "The previous resource (before the current one) in an ordered collection or series of resources.",
          "items": {
            "format": "uri",
            "minLength": 1,
            "type": "string"
          },
          "rdf_term": "http://www.w3.org/ns/dcat#prev",
          "rdf_type": "uri",
          "title": "Previous",
          "type": "array"
<<<<<<< HEAD
=======
        },
        "temporal_coverage": {
          "default": null,
          "description": "The temporal period that the dataset covers.",
          "items": {
            "$ref": "#/$defs/PeriodOfTime"
          },
          "rdf_term": "http://purl.org/dc/terms/temporal",
          "rdf_type": "uri",
          "title": "Temporal Coverage",
          "type": "array"
        },
        "spatial": {
          "default": null,
          "description": "The geographical area covered by the dataset.",
          "items": {
            "anyOf": [
              {
                "format": "uri",
                "minLength": 1,
                "type": "string"
              },
              {
                "$ref": "#/$defs/Location"
              }
            ]
          },
          "rdf_term": "http://purl.org/dc/terms/spatial",
          "rdf_type": "uri",
          "title": "Spatial",
          "type": "array"
        },
        "distribution": {
          "default": null,
          "description": "An available distribution of the dataset.",
          "items": {
            "format": "uri",
            "minLength": 1,
            "type": "string"
          },
          "rdf_term": "http://www.w3.org/ns/dcat#distribution",
          "rdf_type": "uri",
          "title": "Distribution",
          "type": "array"
        },
        "frequency": {
          "anyOf": [
            {
              "format": "uri",
              "minLength": 1,
              "type": "string"
            },
            {
              "$ref": "#/$defs/Frequency"
            }
          ],
          "default": null,
          "description": "The frequency at which a dataset is published.",
          "rdf_term": "http://purl.org/dc/terms/accrualPeriodicity",
          "rdf_type": "uri",
          "title": "Frequency"
        },
        "in_series": {
          "default": null,
          "description": "A dataset series of which the dataset is part.",
          "items": {
            "format": "uri",
            "minLength": 1,
            "type": "string"
          },
          "rdf_term": "http://www.w3.org/ns/dcat#inSeries",
          "rdf_type": "uri",
          "title": "In Series",
          "type": "array"
        },
        "spatial_resolution": {
          "default": null,
          "description": "Minimum spatial separation resolvable in a dataset, measured in meters.",
          "items": {
            "type": "number"
          },
          "rdf_term": "http://www.w3.org/ns/dcat#spatialResolutionInMeters",
          "rdf_type": "xsd:decimal",
          "title": "Spatial Resolution",
          "type": "array"
        },
        "temporal_resolution": {
          "default": null,
          "description": "Minimum time period resolvable in the dataset.",
          "items": {
            "anyOf": [
              {
                "type": "string"
              },
              {
                "$ref": "#/$defs/LiteralField"
              }
            ]
          },
          "rdf_term": "http://www.w3.org/ns/dcat#temporalResolution",
          "rdf_type": "xsd:duration",
          "title": "Temporal Resolution",
          "type": "array"
        },
        "was_generated_by": {
          "default": null,
          "description": "An activity that generated, or provides the business context for, the creation of the dataset.",
          "items": {
            "anyOf": [
              {
                "format": "uri",
                "minLength": 1,
                "type": "string"
              },
              {
                "$ref": "#/$defs/Activity"
              }
            ]
          },
          "rdf_term": "http://www.w3.org/ns/prov#wasGeneratedBy",
          "rdf_type": "uri",
          "title": "Was Generated By",
          "type": "array"
>>>>>>> 5d0e942c
        }
      },
      "required": [
        "description",
        "title"
      ],
      "title": "DCATResource",
      "type": "object"
    },
    "DatasetStatus": {
      "enum": [
        "http://publications.europa.eu/resource/authority/dataset-status/DEVELOP",
        "http://publications.europa.eu/resource/authority/dataset-status/COMPLETED",
        "http://publications.europa.eu/resource/authority/dataset-status/DEPRECATED",
        "http://publications.europa.eu/resource/authority/dataset-status/WITHDRAWN",
        "http://publications.europa.eu/resource/authority/dataset-status/OP_DATPRO",
        "http://publications.europa.eu/resource/authority/dataset-status/DISCONT"
      ],
      "title": "DatasetStatus",
      "type": "string"
    },
    "DatasetTheme": {
      "enum": [
        "http://publications.europa.eu/resource/authority/data-theme/AGRI",
        "http://publications.europa.eu/resource/authority/data-theme/ECON",
        "http://publications.europa.eu/resource/authority/data-theme/EDUC",
        "http://publications.europa.eu/resource/authority/data-theme/ENER",
        "http://publications.europa.eu/resource/authority/data-theme/ENVI",
        "http://publications.europa.eu/resource/authority/data-theme/GOVE",
        "http://publications.europa.eu/resource/authority/data-theme/HEAL",
        "http://publications.europa.eu/resource/authority/data-theme/INTR",
        "http://publications.europa.eu/resource/authority/data-theme/JUST",
        "http://publications.europa.eu/resource/authority/data-theme/OP_DATPRO",
        "http://publications.europa.eu/resource/authority/data-theme/REGI",
        "http://publications.europa.eu/resource/authority/data-theme/SOCI",
        "http://publications.europa.eu/resource/authority/data-theme/TECH",
        "http://publications.europa.eu/resource/authority/data-theme/TRAN"
      ],
      "title": "DatasetTheme",
      "type": "string"
    },
    "End": {
      "$IRI": "http://www.w3.org/ns/prov#End",
      "$namespace": "http://www.w3.org/ns/prov#",
      "$ontology": "https://www.w3.org/TR/prov-o/",
      "$prefix": "prov",
      "additionalProperties": false,
      "description": "End is when an activity is deemed to have been ended by an entity, known as trigger. The activity no longer exists\nafter its end. Any usage, generation, or invalidation involving an activity precedes the activity's end.\nAn end may refer to a trigger entity that terminated the activity, or to an activity, known as ender that generated\nthe trigger.",
      "properties": {
        "entity": {
          "default": null,
          "description": "The prov:entity property references an prov:Entity which influenced a resource. This property applies to an prov:EntityInfluence, which is given by a subproperty of prov:qualifiedInfluence from the influenced prov:Entity, prov:Activity or prov:Agent.",
          "format": "uri",
          "minLength": 1,
          "rdf_term": "http://www.w3.org/ns/prov#Entity",
          "rdf_type": "uri",
          "title": "Entity",
          "type": "string"
        },
        "hadRole": {
          "default": null,
          "description": "A role is the function of an entity or agent with respect to an activity, in the context of a usage, generation, invalidation, association, start, and end.",
          "format": "uri",
          "minLength": 1,
          "rdf_term": "http://www.w3.org/ns/prov#hadRole",
          "rdf_type": "uri",
          "title": "Hadrole",
          "type": "string"
        },
        "influencer": {
          "default": null,
          "description": "This property is used as part of the qualified influence pattern. Subclasses of prov:Influence use these subproperties to reference the resource (Entity, Agent, or Activity) whose influence is being qualified.",
          "format": "uri",
          "minLength": 1,
          "rdf_term": "http://www.w3.org/ns/prov#influencer",
          "rdf_type": "uri",
          "title": "Influencer",
          "type": "string"
        },
        "hadActivity": {
          "default": null,
          "description": "An activity is something that occurs over a period of time and acts upon or with entities; it may include consuming, processing, transforming, modifying, relocating, using, or generating entities.",
          "format": "uri",
          "minLength": 1,
          "rdf_term": "http://www.w3.org/ns/prov#hadActivity",
          "rdf_type": "uri",
          "title": "Hadactivity",
          "type": "string"
        },
        "atTime": {
          "default": null,
          "description": "The PROV data model is implicitly based on a notion of instantaneous events (or just events), that mark transitions in the world. Events include generation, usage, or invalidation of entities, as well as starting or ending of activities. This notion of event is not first-class in the data model, but it is useful for explaining its other concepts and its semantics.",
          "format": "date-time",
          "rdf_term": "http://www.w3.org/ns/prov#InstantaneousEvent",
          "rdf_type": "xsd:dateTime",
          "title": "Attime",
          "type": "string"
        },
        "atLocation": {
          "default": null,
          "description": "A location can be an identifiable geographic place (ISO 19112), but it can also be a non-geographic place such as a directory, row, or column. As such, there are numerous ways in which location can be expressed, such as by a coordinate, address, landmark, and so forth.",
          "format": "uri",
          "minLength": 1,
          "rdf_term": "http://www.w3.org/ns/prov#atLocation",
          "rdf_type": "uri",
          "title": "Atlocation",
          "type": "string"
        }
      },
      "title": "End",
      "type": "object"
    },
    "Frequency": {
      "enum": [
        "http://purl.org/cld/freq/triennial",
        "http://purl.org/cld/freq/biennial",
        "http://purl.org/cld/freq/annual",
        "http://purl.org/cld/freq/semiannual",
        "http://purl.org/cld/freq/threeTimesAYear",
        "http://purl.org/cld/freq/quarterly",
        "http://purl.org/cld/freq/bimonthly",
        "http://purl.org/cld/freq/monthly",
        "http://purl.org/cld/freq/semimonthly",
        "http://purl.org/cld/freq/biweekly",
        "http://purl.org/cld/freq/threeTimesAMonth",
        "http://purl.org/cld/freq/weekly",
        "http://purl.org/cld/freq/semiweekly",
        "http://purl.org/cld/freq/threeTimesAWeek",
        "http://purl.org/cld/freq/daily",
        "http://purl.org/cld/freq/continuous",
        "http://purl.org/cld/freq/irregular"
      ],
      "title": "Frequency",
      "type": "string"
    },
    "GeneralDateTimeDescription": {
      "$IRI": "http://www.w3.org/2006/time#GeneralDateTimeDescription",
      "$namespace": "http://www.w3.org/2006/time#",
      "$ontology": "https://www.w3.org/TR/owl-time/",
      "$prefix": "time",
      "additionalProperties": false,
      "description": "Description of date and time structured with separate values for the various elements of a calendar-clock system",
      "properties": {
        "timeZone": {
          "default": null,
          "description": "The time zone for clock elements in the temporal position",
          "format": "uri",
          "minLength": 1,
          "rdf_term": "http://www.w3.org/2006/time#timeZone",
          "rdf_type": "uri",
          "title": "Timezone",
          "type": "string"
        },
        "unitType": {
          "description": "The temporal unit which provides the precision of a date-time value or scale of a temporal extent",
          "format": "uri",
          "minLength": 1,
          "rdf_term": "http://www.w3.org/2006/time#unitType",
          "rdf_type": "uri",
          "title": "Unittype",
          "type": "string"
        },
        "hasTRS": {
          "description": "The temporal reference system used by a temporal position or extent description",
          "format": "uri",
          "minLength": 1,
          "rdf_term": "http://www.w3.org/2006/time#hasTRS",
          "rdf_type": "uri",
          "title": "Hastrs",
          "type": "string"
        },
        "year": {
          "default": null,
          "description": "Year position in a calendar-clock system. The range of this property is not specified, so can be replaced by any specific representation of a calendar year from any calendar.",
          "rdf_term": "http://www.w3.org/2006/time#year",
          "rdf_type": "xsd:gYear",
          "title": "Year",
          "type": "string"
        },
        "month": {
          "default": null,
          "description": "Month position in a calendar-clock system. The range of this property is not specified, so can be replaced by any specific representation of a calendar month from any calendar.",
          "rdf_term": "http://www.w3.org/2006/time#month",
          "rdf_type": "xsd:gMonth",
          "title": "Month",
          "type": "string"
        },
        "day": {
          "default": null,
          "description": "Day position in a calendar-clock system. The range of this property is not specified, so can be replaced by any specific representation of a calendar day from any calendar.",
          "rdf_term": "http://www.w3.org/2006/time#day",
          "rdf_type": "xsd:gDay",
          "title": "Day",
          "type": "string"
        },
        "hour": {
          "default": null,
          "description": "Hour position in a calendar-clock system",
          "minimum": 0,
          "rdf_term": "http://www.w3.org/2006/time#hour",
          "rdf_type": "xsd:nonNegativeInteger",
          "title": "Hour",
          "type": "integer"
        },
        "minute": {
          "default": null,
          "description": "Minute position in a calendar-clock system",
          "minimum": 0,
          "rdf_term": "http://www.w3.org/2006/time#minute",
          "rdf_type": "xsd:nonNegativeInteger",
          "title": "Minute",
          "type": "integer"
        },
        "second": {
          "default": null,
          "description": "Second position in a calendar-clock system.",
          "rdf_term": "http://www.w3.org/2006/time#second",
          "rdf_type": "xsd:decimal",
          "title": "Second",
          "type": "number"
        },
        "week": {
          "default": null,
          "description": "Week number within the year.",
          "minimum": 0,
          "rdf_term": "http://www.w3.org/2006/time#week",
          "rdf_type": "xsd:nonNegativeInteger",
          "title": "Week",
          "type": "integer"
        },
        "dayOfYear": {
          "default": null,
          "description": "The number of the day within the year",
          "minimum": 0,
          "rdf_term": "http://www.w3.org/2006/time#dayOfYear",
          "rdf_type": "xsd:nonNegativeInteger",
          "title": "Dayofyear",
          "type": "integer"
        },
        "dayOfWeek": {
          "default": null,
          "description": "The day of week, whose value is a member of the class time:DayOfWeek",
          "format": "uri",
          "minLength": 1,
          "rdf_term": "http://www.w3.org/2006/time#dayOfWeek",
          "rdf_type": "uri",
          "title": "Dayofweek",
          "type": "string"
        },
        "monthOfYear": {
          "default": null,
          "description": "The month of the year, whose value is a member of the class time:MonthOfYear",
          "format": "uri",
          "minLength": 1,
          "rdf_term": "http://www.w3.org/2006/time#monthOfYear",
          "rdf_type": "uri",
          "title": "Monthofyear",
          "type": "string"
        }
      },
      "required": [
        "unitType",
        "hasTRS"
      ],
      "title": "GeneralDateTimeDescription",
      "type": "object"
    },
    "Geometry": {
      "$IRI": "http://www.opengis.net/ont/geosparql#Geometry",
      "$namespace": "http://www.opengis.net/ont/geosparql#",
      "$ontology": "https://docs.ogc.org/is/22-047r1/22-047r1.html",
      "$prefix": "geo",
      "additionalProperties": false,
      "description": "Geometry class for GeoSPARQL Geometry specification",
      "properties": {
        "dimension": {
          "default": null,
          "description": "The topological dimension of this geometric object, which must be less than or equal to the coordinate dimension. In non-homogeneous collections, this is the largest topological dimension of the contained objects.",
          "rdf_term": "http://www.opengis.net/ont/geosparql#dimension",
          "rdf_type": "xsd:integer",
          "title": "Dimension",
          "type": "integer"
        },
        "coordinateDimension": {
          "default": null,
          "description": "The number of measurements or axes needed to describe the position of this Geometry in a coordinate system.",
          "rdf_term": "http://www.opengis.net/ont/geosparql#coordinateDimension",
          "rdf_type": "xsd:integer",
          "title": "Coordinatedimension",
          "type": "integer"
        },
        "spatialDimension": {
          "default": null,
          "description": "The number of measurements or axes needed to describe the spatial position of this Geometry in a coordinate system.",
          "rdf_term": "http://www.opengis.net/ont/geosparql#spatialDimension",
          "rdf_type": "xsd:integer",
          "title": "Spatialdimension",
          "type": "integer"
        },
        "hasSpatialResolution": {
          "default": null,
          "description": "The spatial resolution of a Geometry",
          "format": "uri",
          "minLength": 1,
          "rdf_term": "http://www.opengis.net/ont/geosparql#hasSpatialResolution",
          "rdf_type": "uri",
          "title": "Hasspatialresolution",
          "type": "string"
        },
        "hasMetricSpatialResolution": {
          "default": null,
          "description": "The spatial resolution of a Geometry in meters.",
          "rdf_term": "http://www.opengis.net/ont/geosparql#hasMetricSpatialResolution",
          "rdf_type": "xsd:double",
          "title": "Hasmetricspatialresolution",
          "type": "number"
        },
        "hasSpatialAccuracy": {
          "default": null,
          "description": "The positional accuracy of the coordinates of a Geometry",
          "format": "uri",
          "minLength": 1,
          "rdf_term": "http://www.opengis.net/ont/geosparql#hasSpatialAccuracy",
          "rdf_type": "uri",
          "title": "Hasspatialaccuracy",
          "type": "string"
        },
        "hasMetricSpatialAccuracy": {
          "default": null,
          "description": "The positional accuracy of the coordinates of a Geometry in meters.",
          "rdf_term": "http://www.opengis.net/ont/geosparql#hasMetricSpatialAccuracy",
          "rdf_type": "xsd:double",
          "title": "Hasmetricspatialaccuracy",
          "type": "number"
        },
        "isEmpty": {
          "default": null,
          "description": "(true) if this geometric object is the empty Geometry. If true, then this geometric object represents the empty point set for the coordinate space.",
          "rdf_term": "http://www.opengis.net/ont/geosparql#isEmpty",
          "rdf_type": "xsd:boolean",
          "title": "Isempty",
          "type": "boolean"
        },
        "isSimple": {
          "default": null,
          "description": "(true) if this geometric object has no anomalous geometric points, such as self intersection or self tangency.",
          "rdf_term": "http://www.opengis.net/ont/geosparql#isSimple",
          "rdf_type": "xsd:boolean",
          "title": "Issimple",
          "type": "boolean"
        },
        "hasSerialization": {
          "anyOf": [
            {
              "type": "string"
            },
            {
              "$ref": "#/$defs/LiteralField"
            }
          ],
          "default": null,
          "description": "Connects a Geometry object with its text-based serialization.",
          "rdf_term": "http://www.opengis.net/ont/geosparql#hasSerialization",
          "rdf_type": "rdfs_literal",
          "title": "Hasserialization"
        }
      },
      "title": "Geometry",
      "type": "object"
    },
    "GeonovumLicences": {
      "enum": [
        "https://definities.geostandaarden.nl/dcat-ap-nl/id/waardelijst/licenties/cc0",
        "https://definities.geostandaarden.nl/dcat-ap-nl/id/waardelijst/licenties/naamsvermelding10",
        "https://definities.geostandaarden.nl/dcat-ap-nl/id/waardelijst/licenties/naamsvermelding20",
        "https://definities.geostandaarden.nl/dcat-ap-nl/id/waardelijst/licenties/naamsvermelding30",
        "https://definities.geostandaarden.nl/dcat-ap-nl/id/waardelijst/licenties/naamsvermelding40",
        "https://definities.geostandaarden.nl/dcat-ap-nl/id/waardelijst/licenties/naamsvermelding_geen_afgeleide_werken10",
        "https://definities.geostandaarden.nl/dcat-ap-nl/id/waardelijst/licenties/naamsvermelding_geen_afgeleide_werken20",
        "https://definities.geostandaarden.nl/dcat-ap-nl/id/waardelijst/licenties/naamsvermelding_geen_afgeleide_werken30",
        "https://definities.geostandaarden.nl/dcat-ap-nl/id/waardelijst/licenties/naamsvermelding_geen_afgeleide_werken40",
        "https://definities.geostandaarden.nl/dcat-ap-nl/id/waardelijst/licenties/naamsvermelding_gelijkdelen10",
        "https://definities.geostandaarden.nl/dcat-ap-nl/id/waardelijst/licenties/naamsvermelding_gelijkdelen20",
        "https://definities.geostandaarden.nl/dcat-ap-nl/id/waardelijst/licenties/naamsvermelding_gelijkdelen30",
        "https://definities.geostandaarden.nl/dcat-ap-nl/id/waardelijst/licenties/naamsvermelding_gelijkdelen40",
        "https://definities.geostandaarden.nl/dcat-ap-nl/id/waardelijst/licenties/naamsvermelding_niet_commercieel10",
        "https://definities.geostandaarden.nl/dcat-ap-nl/id/waardelijst/licenties/naamsvermelding_niet_commercieel20",
        "https://definities.geostandaarden.nl/dcat-ap-nl/id/waardelijst/licenties/naamsvermelding_niet_commercieel30",
        "https://definities.geostandaarden.nl/dcat-ap-nl/id/waardelijst/licenties/naamsvermelding_niet_commercieel40",
        "https://definities.geostandaarden.nl/dcat-ap-nl/id/waardelijst/licenties/naamsvermelding_niet_commercieel_geen_afgeleide_werken10",
        "https://definities.geostandaarden.nl/dcat-ap-nl/id/waardelijst/licenties/naamsvermelding_niet_commercieel_geen_afgeleide_werken20",
        "https://definities.geostandaarden.nl/dcat-ap-nl/id/waardelijst/licenties/naamsvermelding_niet_commercieel_geen_afgeleide_werken30",
        "https://definities.geostandaarden.nl/dcat-ap-nl/id/waardelijst/licenties/naamsvermelding_niet_commercieel_geen_afgeleide_werken40",
        "https://definities.geostandaarden.nl/dcat-ap-nl/id/waardelijst/licenties/naamsvermelding_niet_commercieel_gelijk_delen10",
        "https://definities.geostandaarden.nl/dcat-ap-nl/id/waardelijst/licenties/naamsvermelding_niet_commercieel_gelijk_delen20",
        "https://definities.geostandaarden.nl/dcat-ap-nl/id/waardelijst/licenties/naamsvermelding_niet_commercieel_gelijk_delen30",
        "https://definities.geostandaarden.nl/dcat-ap-nl/id/waardelijst/licenties/naamsvermelding_niet_commercieel_gelijk_delen40",
        "https://definities.geostandaarden.nl/dcat-ap-nl/id/waardelijst/licenties/niet_open",
        "https://definities.geostandaarden.nl/dcat-ap-nl/id/waardelijst/licenties/public_domain_mark"
      ],
      "title": "GeonovumLicences",
      "type": "string"
    },
    "HRIAgent": {
      "$IRI": "http://xmlns.com/foaf/0.1/Agent",
      "$namespace": "http://xmlns.com/foaf/0.1/",
      "$ontology": [
        "http://xmlns.com/foaf/spec/",
        "https://health-ri.atlassian.net/wiki/spaces/FSD/pages/121110529/Core+Metadata+Schema+Specification"
      ],
      "$prefix": "foaf",
      "additionalProperties": false,
      "properties": {
        "name": {
          "description": "A name for some thing.",
          "items": {
            "anyOf": [
              {
                "type": "string"
              },
              {
                "$ref": "#/$defs/LiteralField"
              }
            ]
          },
          "rdf_term": "http://xmlns.com/foaf/0.1/name",
          "rdf_type": "rdfs_literal",
          "title": "Name",
          "type": "array"
        },
        "identifier": {
          "description": "An unambiguous reference to the resource within a given context.",
          "items": {
            "anyOf": [
              {
                "type": "string"
              },
              {
                "$ref": "#/$defs/LiteralField"
              }
            ]
          },
          "rdf_term": "http://purl.org/dc/terms/identifier",
          "rdf_type": "rdfs_literal",
          "title": "Identifier",
          "type": "array"
        },
        "mbox": {
          "description": "A email address via which contact can be made. This property SHOULD be used to provide the email address of the Agent, specified using fully qualified mailto: URI scheme [RFC6068].The email SHOULD be used to establish a communication channel to the agent.",
          "format": "uri",
          "minLength": 1,
          "rdf_term": "http://xmlns.com/foaf/0.1/mbox",
          "rdf_type": "uri",
          "title": "Mbox",
          "type": "string"
        },
        "homepage": {
          "description": "A homepage for some thing.",
          "format": "uri",
          "minLength": 1,
          "rdf_term": "http://xmlns.com/foaf/0.1/homepage",
          "rdf_type": "uri",
          "title": "Homepage",
          "type": "string"
        },
        "spatial": {
          "default": null,
          "description": "Spatial characteristics of the resource.",
          "items": {
            "anyOf": [
              {
                "format": "uri",
                "minLength": 1,
                "type": "string"
              },
              {
                "$ref": "#/$defs/Location"
              }
            ]
          },
          "rdf_term": "http://purl.org/dc/terms/spatial",
          "rdf_type": "uri",
          "title": "Spatial",
          "type": "array"
        },
        "publisher_note": {
          "anyOf": [
            {
              "type": "string"
            },
            {
              "$ref": "#/$defs/LiteralField"
            }
          ],
          "default": null,
          "description": "A description of the publisher activities.",
          "rdf_term": "REPLACE_WITH_ACTUAL_NAMESPACE:publisherNote",
          "rdf_type": "rdfs_literal",
          "title": "Publisher Note"
        },
        "publisher_type": {
          "default": null,
          "description": "A type of organisation that makes the Dataset available.",
          "format": "uri",
          "minLength": 1,
          "rdf_term": "REPLACE_WITH_ACTUAL_NAMESPACE:publisherType",
          "rdf_type": "uri",
          "title": "Publisher Type",
          "type": "string"
        },
        "type": {
          "default": null,
          "description": "The nature or genre of the resource.",
          "format": "uri",
          "minLength": 1,
          "rdf_term": "http://purl.org/dc/terms/type",
          "rdf_type": "uri",
          "title": "Type",
          "type": "string"
        }
      },
      "required": [
        "name",
        "identifier",
        "mbox",
        "homepage"
      ],
      "title": "HRIAgent",
      "type": "object"
    },
    "HRIDataService": {
      "$IRI": "http://www.w3.org/ns/dcat#DataService",
      "$namespace": "http://www.w3.org/ns/dcat#",
      "$ontology": "https://www.w3.org/TR/vocab-dcat-3/",
      "$prefix": "dcat",
      "additionalProperties": false,
      "description": "A collection of operations that provides access to one or more datasets or data processing functions.",
      "properties": {
        "access_rights": {
          "$ref": "#/$defs/AccessRights",
          "description": "Information about who access the resource or an indication of its security status.",
          "rdf_term": "http://purl.org/dc/terms/accessRights",
          "rdf_type": "uri"
        },
        "conforms_to": {
          "default": null,
          "description": "An established standard to which the described resource conforms.",
          "format": "uri",
          "minLength": 1,
          "rdf_term": "http://purl.org/dc/terms/conformsTo",
          "rdf_type": "uri",
          "title": "Conforms To",
          "type": "string"
        },
        "contact_point": {
          "anyOf": [
            {
              "format": "uri",
              "minLength": 1,
              "type": "string"
            },
            {
              "$ref": "#/$defs/HRIVCard"
            }
          ],
          "description": "Relevant contact information for the cataloged resource.",
          "rdf_term": "http://www.w3.org/ns/dcat#contactPoint",
          "rdf_type": "uri",
          "title": "Contact Point"
        },
        "creator": {
          "default": null,
          "description": "An entity responsible for making the resource.",
          "items": {
            "anyOf": [
              {
                "format": "uri",
                "minLength": 1,
                "type": "string"
              },
              {
                "$ref": "#/$defs/HRIAgent"
              }
            ]
          },
          "rdf_term": "http://purl.org/dc/terms/creator",
          "rdf_type": "uri",
          "title": "Creator",
          "type": "array"
        },
        "description": {
          "description": "An account of the resource.",
          "items": {
            "anyOf": [
              {
                "type": "string"
              },
              {
                "$ref": "#/$defs/LiteralField"
              }
            ]
          },
          "rdf_term": "http://purl.org/dc/terms/description",
          "rdf_type": "rdfs_literal",
          "title": "Description",
          "type": "array"
        },
        "has_part": {
          "default": null,
          "description": "A related resource that is included either physically or logically in the described resource.",
          "items": {
            "format": "uri",
            "minLength": 1,
            "type": "string"
          },
          "rdf_term": "http://purl.org/dc/terms/hasPart",
          "rdf_type": "uri",
          "title": "Has Part",
          "type": "array"
        },
        "has_policy": {
          "$ref": "#/$defs/ODRLPolicy",
          "default": null,
          "description": "An ODRL conformant policy expressing the rights associated with the resource.",
          "rdf_term": "http://www.w3.org/ns/odrl/2/hasPolicy",
          "rdf_type": "uri"
        },
        "identifier": {
          "anyOf": [
            {
              "type": "string"
            },
            {
              "$ref": "#/$defs/LiteralField"
            }
          ],
          "description": "An unambiguous reference to the resource within a given context.",
          "rdf_term": "http://purl.org/dc/terms/identifier",
          "rdf_type": "rdfs_literal",
          "title": "Identifier"
        },
        "is_referenced_by": {
          "default": null,
          "description": "A related resource, such as a publication, that references, cites, or otherwise points to the cataloged resource.",
          "items": {
            "format": "uri",
            "minLength": 1,
            "type": "string"
          },
          "rdf_term": "http://purl.org/dc/terms/isReferencedBy",
          "rdf_type": "uri",
          "title": "Is Referenced By",
          "type": "array"
        },
        "keyword": {
          "default": null,
          "description": "A keyword or tag describing the resource.",
          "items": {
            "$ref": "#/$defs/LiteralField"
          },
          "rdf_term": "http://www.w3.org/ns/dcat#keyword",
          "rdf_type": "rdfs_literal",
          "title": "Keyword",
          "type": "array"
        },
        "landing_page": {
          "default": null,
          "description": "A Web page that can be navigated to in a Web browser to gain access to the catalog, a dataset, its distributions and/or additional information.",
          "items": {
            "format": "uri",
            "minLength": 1,
            "type": "string"
          },
          "rdf_term": "http://www.w3.org/ns/dcat#landingPage",
          "rdf_type": "uri",
          "title": "Landing Page",
          "type": "array"
        },
        "license": {
          "anyOf": [
            {
              "format": "uri",
              "minLength": 1,
              "type": "string"
            },
            {
              "$ref": "#/$defs/GeonovumLicences"
            }
          ],
          "description": "A legal document giving official permission to do something with the resource.",
          "rdf_term": "http://purl.org/dc/terms/license",
          "rdf_type": "uri",
          "title": "License"
        },
        "language": {
          "default": null,
          "description": "A language of the resource. This refers to the natural language used for textual metadata (i.e., titles, descriptions, etc.) of a cataloged resource (i.e., dataset or service) or the textual values of a dataset distribution",
          "items": {
            "format": "uri",
            "minLength": 1,
            "type": "string"
          },
          "rdf_term": "http://purl.org/dc/terms/language",
          "rdf_type": "uri",
          "title": "Language",
          "type": "array"
        },
        "relation": {
          "default": null,
          "description": "A resource with an unspecified relationship to the cataloged resource.",
          "items": {
            "format": "uri",
            "minLength": 1,
            "type": "string"
          },
          "rdf_term": "http://purl.org/dc/terms/relation",
          "rdf_type": "uri",
          "title": "Relation",
          "type": "array"
        },
        "rights": {
          "default": null,
          "description": "Information about rights held in and over the resource.",
          "items": {
            "format": "uri",
            "minLength": 1,
            "type": "string"
          },
          "rdf_term": "http://purl.org/dc/terms/rights",
          "rdf_type": "uri",
          "title": "Rights",
          "type": "array"
        },
        "qualified_relation": {
          "default": null,
          "description": "Link to a description of a relationship with another resource",
          "items": {
            "format": "uri",
            "minLength": 1,
            "type": "string"
          },
          "rdf_term": "http://www.w3.org/ns/dcat#qualifiedRelation",
          "rdf_type": "uri",
          "title": "Qualified Relation",
          "type": "array"
        },
        "publisher": {
          "anyOf": [
            {
              "format": "uri",
              "minLength": 1,
              "type": "string"
            },
            {
              "$ref": "#/$defs/HRIAgent"
            }
          ],
          "description": "The entity responsible for making the resource available.",
          "rdf_term": "http://purl.org/dc/terms/publisher",
          "rdf_type": "uri",
          "title": "Publisher"
        },
        "release_date": {
          "anyOf": [
            {
              "type": "string"
            },
            {
              "format": "date-time",
              "type": "string"
            },
            {
              "format": "date",
              "type": "string"
            }
          ],
          "default": null,
          "description": "Date of formal issuance (e.g., publication) of the resource.",
          "rdf_term": "http://purl.org/dc/terms/issued",
          "rdf_type": "datetime_literal",
          "title": "Release Date"
        },
        "theme": {
          "description": "A main category of the resource. A resource can have multiple themes.",
          "items": {
            "$ref": "#/$defs/DatasetTheme"
          },
          "rdf_term": "http://www.w3.org/ns/dcat#theme",
          "rdf_type": "uri",
          "title": "Theme",
          "type": "array"
        },
        "title": {
          "description": "A name given to the resource.",
          "items": {
            "anyOf": [
              {
                "type": "string"
              },
              {
                "$ref": "#/$defs/LiteralField"
              }
            ]
          },
          "rdf_term": "http://purl.org/dc/terms/title",
          "rdf_type": "rdfs_literal",
          "title": "Title",
          "type": "array"
        },
        "type": {
          "default": null,
          "description": "The nature or genre of the resource.",
          "items": {
            "format": "uri",
            "minLength": 1,
            "type": "string"
          },
          "rdf_term": "http://purl.org/dc/terms/type",
          "rdf_type": "uri",
          "title": "Type",
          "type": "array"
        },
        "modification_date": {
          "anyOf": [
            {
              "type": "string"
            },
            {
              "format": "date",
              "type": "string"
            },
            {
              "format": "date-time",
              "type": "string"
            }
          ],
          "default": null,
          "description": "Most recent date on which the resource was changed, updated or modified.",
          "rdf_term": "http://purl.org/dc/terms/modified",
          "rdf_type": "datetime_literal",
          "title": "Modification Date"
        },
        "qualified_attribution": {
          "default": null,
          "description": "Link to an Agent having some form of responsibility for the resource",
          "items": {
            "format": "uri",
            "minLength": 1,
            "type": "string"
          },
          "rdf_term": "http://www.w3.org/ns/prov#qualifiedAttribution",
          "rdf_type": "uri",
          "title": "Qualified Attribution",
          "type": "array"
        },
        "has_current_version": {
          "default": null,
          "description": "This resource has a more specific, versioned resource with equivalent content [PAV].",
          "format": "uri",
          "minLength": 1,
          "rdf_term": "http://www.w3.org/ns/dcat#hasCurrentVersion",
          "rdf_type": "uri",
          "title": "Has Current Version",
          "type": "string"
        },
        "has_version": {
          "default": null,
          "description": "This resource has a more specific, versioned resource",
          "items": {
            "format": "uri",
            "minLength": 1,
            "type": "string"
          },
          "rdf_term": "http://purl.org/dc/terms/hasVersion",
          "rdf_type": "uri",
          "title": "Has Version",
          "type": "array"
        },
        "previous_version": {
          "default": null,
          "description": "The previous version of a resource in a lineage [PAV].",
          "format": "uri",
          "minLength": 1,
          "rdf_term": "http://www.w3.org/ns/dcat#previousVersion",
          "rdf_type": "uri",
          "title": "Previous Version",
          "type": "string"
        },
        "replaces": {
          "default": null,
          "description": "A related resource that is supplanted, displaced, or superseded by the described resource",
          "format": "uri",
          "minLength": 1,
          "rdf_term": "http://purl.org/dc/terms/replaces",
          "rdf_type": "uri",
          "title": "Replaces",
          "type": "string"
        },
        "status": {
          "$ref": "#/$defs/Status",
          "default": null,
          "description": "The status of the resource in the context of a particular workflow process [VOCAB-ADMS].",
          "rdf_term": "http://www.w3.org/ns/adms#status",
          "rdf_type": "uri"
        },
        "version": {
          "default": null,
          "description": "The version indicator (name or identifier) of a resource.",
          "items": {
            "$ref": "#/$defs/LiteralField"
          },
          "rdf_term": "http://www.w3.org/ns/dcat#version",
          "rdf_type": "rdfs_literal",
          "title": "Version",
          "type": "array"
        },
        "version_notes": {
          "default": null,
          "description": "A description of changes between this version and the previous version of the resource [VOCAB-ADMS].",
          "items": {
            "anyOf": [
              {
                "type": "string"
              },
              {
                "$ref": "#/$defs/LiteralField"
              }
            ]
          },
          "rdf_term": "http://www.w3.org/ns/adms#versionNotes",
          "rdf_type": "rdfs_literal",
          "title": "Version Notes",
          "type": "array"
        },
        "first": {
          "default": null,
          "description": "The first resource in an ordered collection or series of resources, to which the current resource belongs.",
          "format": "uri",
          "minLength": 1,
          "rdf_term": "http://www.w3.org/ns/dcat#first",
          "rdf_type": "uri",
          "title": "First",
          "type": "string"
        },
        "last": {
          "default": null,
          "description": "The last resource in an ordered collection or series of resources, to which the current resource belongs.",
          "format": "uri",
          "minLength": 1,
          "rdf_term": "http://www.w3.org/ns/dcat#last",
          "rdf_type": "uri",
          "title": "Last",
          "type": "string"
        },
        "previous": {
          "default": null,
          "description": "The previous resource (before the current one) in an ordered collection or series of resources.",
          "items": {
            "format": "uri",
            "minLength": 1,
            "type": "string"
          },
          "rdf_term": "http://www.w3.org/ns/dcat#prev",
          "rdf_type": "uri",
          "title": "Previous",
          "type": "array"
        },
        "temporal_coverage": {
          "default": null,
          "description": "The temporal period that the dataset covers.",
          "items": {
            "$ref": "#/$defs/PeriodOfTime"
          },
          "rdf_term": "http://purl.org/dc/terms/temporal",
          "rdf_type": "uri",
          "title": "Temporal Coverage",
          "type": "array"
        },
        "spatial": {
          "default": null,
          "description": "The geographical area covered by the dataset.",
          "items": {
            "anyOf": [
              {
                "format": "uri",
                "minLength": 1,
                "type": "string"
              },
              {
                "$ref": "#/$defs/Location"
              }
            ]
          },
          "rdf_term": "http://purl.org/dc/terms/spatial",
          "rdf_type": "uri",
          "title": "Spatial",
          "type": "array"
        },
        "endpoint_description": {
          "$ref": "#/$defs/LiteralField",
          "description": "A description of the services available via the end-points, including their operations, parameters etc.",
          "rdf_term": "http://www.w3.org/ns/dcat#endpointDescription",
          "rdf_type": "rdfs_literal"
        },
        "endpoint_url": {
          "description": "The root location or primary endpoint of the service (a Web-resolvable IRI).",
          "format": "uri",
          "minLength": 1,
          "rdf_term": "http://www.w3.org/ns/dcat#endpointURL",
          "rdf_type": "uri",
          "title": "Endpoint Url",
          "type": "string"
        },
        "serves_dataset": {
          "default": null,
          "description": "A collection of data that this data service can distribute.",
          "items": {
            "anyOf": [
              {
                "format": "uri",
                "minLength": 1,
                "type": "string"
              },
              {
                "$ref": "#/$defs/HRIDataset"
              }
            ]
          },
          "rdf_term": "http://www.w3.org/ns/dcat#servesDataset",
          "rdf_type": "uri",
          "title": "Serves Dataset",
          "type": "array"
        },
        "applicable_legislation": {
          "default": null,
          "description": "The legislation that is applicable to this resource.",
          "items": {
            "format": "uri",
            "minLength": 1,
            "type": "string"
          },
          "rdf_term": "http://data.europa.eu/r5r/applicableLegislation",
          "rdf_type": "uri",
          "title": "Applicable Legislation",
          "type": "array"
        },
        "application_profile": {
          "default": null,
          "description": "An established standard to which the described resource conforms.",
          "items": {
            "format": "uri",
            "minLength": 1,
            "type": "string"
          },
          "rdf_term": "http://purl.org/dc/terms/conformsTo",
          "rdf_type": "uri",
          "title": "Application Profile",
          "type": "array"
        },
        "format": {
          "default": null,
          "description": "The file format, physical medium, or dimensions of the resource.",
          "items": {
            "format": "uri",
            "minLength": 1,
            "type": "string"
          },
          "rdf_term": "http://purl.org/dc/terms/format",
          "rdf_type": "uri",
          "title": "Format",
          "type": "array"
        },
        "hvd_category": {
          "default": null,
          "description": "A data category defined in the High Value Dataset Implementing Regulation.",
          "items": {
            "format": "uri",
            "minLength": 1,
            "type": "string"
          },
          "rdf_term": "http://data.europa.eu/r5r/hvdCategory",
          "rdf_type": "uri",
          "title": "Hvd Category",
          "type": "array"
        },
        "other_identifier": {
          "default": null,
          "description": "Links a resource to an adms:Identifier class.",
          "items": {
            "anyOf": [
              {
                "format": "uri",
                "minLength": 1,
                "type": "string"
              },
              {
                "$ref": "#/$defs/Identifier"
              }
            ]
          },
          "rdf_term": "http://www.w3.org/ns/adms#identifier",
          "rdf_type": "uri",
          "title": "Other Identifier",
          "type": "array"
        }
      },
      "required": [
        "access_rights",
        "contact_point",
        "description",
        "identifier",
        "license",
        "publisher",
        "theme",
        "title",
        "endpoint_description",
        "endpoint_url"
      ],
      "title": "HRIDataService",
      "type": "object"
    },
    "HRIDataset": {
      "$IRI": "http://www.w3.org/ns/dcat#Dataset",
      "$namespace": "http://www.w3.org/ns/dcat#",
      "$ontology": [
        "https://www.w3.org/TR/vocab-dcat-3/",
        "https://health-ri.atlassian.net/wiki/spaces/FSD/pages/121110529/Core+Metadata+Schema+Specification"
      ],
      "$prefix": "dcat",
      "additionalProperties": false,
      "properties": {
        "access_rights": {
          "$ref": "#/$defs/AccessRights",
          "description": "Information about who can access the resource or an indication of its security status.",
          "rdf_term": "http://purl.org/dc/terms/accessRights",
          "rdf_type": "uri"
        },
        "conforms_to": {
          "default": null,
          "description": "An established standard to which the described resource conforms.",
          "items": {
            "format": "uri",
            "minLength": 1,
            "type": "string"
          },
          "rdf_term": "http://purl.org/dc/terms/conformsTo",
          "rdf_type": "uri",
          "title": "Conforms To",
          "type": "array"
        },
        "contact_point": {
          "anyOf": [
            {
              "format": "uri",
              "minLength": 1,
              "type": "string"
            },
            {
              "$ref": "#/$defs/HRIVCard"
            }
          ],
          "description": "Relevant contact information for the cataloged resource.",
          "rdf_term": "http://www.w3.org/ns/dcat#contactPoint",
          "rdf_type": "uri",
          "title": "Contact Point"
        },
        "creator": {
          "description": "The entity responsible for producing the resource.",
          "items": {
            "anyOf": [
              {
                "format": "uri",
                "minLength": 1,
                "type": "string"
              },
              {
                "$ref": "#/$defs/HRIAgent"
              }
            ]
          },
          "rdf_term": "http://purl.org/dc/terms/creator",
          "rdf_type": "uri",
          "title": "Creator",
          "type": "array"
        },
        "description": {
          "description": "An account of the resource.",
          "items": {
            "anyOf": [
              {
                "type": "string"
              },
              {
                "$ref": "#/$defs/LiteralField"
              }
            ]
          },
          "rdf_term": "http://purl.org/dc/terms/description",
          "rdf_type": "rdfs_literal",
          "title": "Description",
          "type": "array"
        },
        "has_part": {
          "default": null,
          "description": "A related resource that is included either physically or logically in the described resource.",
          "items": {
            "format": "uri",
            "minLength": 1,
            "type": "string"
          },
          "rdf_term": "http://purl.org/dc/terms/hasPart",
          "rdf_type": "uri",
          "title": "Has Part",
          "type": "array"
        },
        "has_policy": {
          "$ref": "#/$defs/ODRLPolicy",
          "default": null,
          "description": "An ODRL conformant policy expressing the rights associated with the resource.",
          "rdf_term": "http://www.w3.org/ns/odrl/2/hasPolicy",
          "rdf_type": "uri"
        },
        "identifier": {
          "anyOf": [
            {
              "type": "string"
            },
            {
              "$ref": "#/$defs/LiteralField"
            }
          ],
          "description": "An unambiguous reference to the resource within a given context.",
          "rdf_term": "http://purl.org/dc/terms/identifier",
          "rdf_type": "rdfs_literal",
          "title": "Identifier"
        },
        "is_referenced_by": {
          "default": null,
          "description": "A related resource that references, cites, or otherwise points to the described resource.",
          "items": {
            "format": "uri",
            "minLength": 1,
            "type": "string"
          },
          "rdf_term": "http://purl.org/dc/terms/isReferencedBy",
          "rdf_type": "uri",
          "title": "Is Referenced By",
          "type": "array"
        },
        "keyword": {
          "description": "A keyword or tag describing the resource.",
          "items": {
            "$ref": "#/$defs/LiteralField"
          },
          "rdf_term": "http://www.w3.org/ns/dcat#keyword",
          "rdf_type": "rdfs_literal",
          "title": "Keyword",
          "type": "array"
        },
        "landing_page": {
          "default": null,
          "description": "A Web page that can be navigated to in a Web browser to gain access to the catalog, a dataset, its distributions and/or additional information.",
          "items": {
            "format": "uri",
            "minLength": 1,
            "type": "string"
          },
          "rdf_term": "http://www.w3.org/ns/dcat#landingPage",
          "rdf_type": "uri",
          "title": "Landing Page",
          "type": "array"
        },
        "license": {
          "anyOf": [
            {
              "format": "uri",
              "minLength": 1,
              "type": "string"
            },
            {
              "type": "null"
            }
          ],
          "default": null,
          "description": "A legal document under which the resource is made available.",
          "rdf_term": "http://purl.org/dc/terms/license",
          "rdf_type": "uri",
          "title": "License"
        },
        "language": {
          "default": null,
          "description": "A language of the resource. This refers to the natural language used for textual metadata (i.e., titles, descriptions, etc.) of a cataloged resource (i.e., dataset or service) or the textual values of a dataset distribution",
          "items": {
            "format": "uri",
            "minLength": 1,
            "type": "string"
          },
          "rdf_term": "http://purl.org/dc/terms/language",
          "rdf_type": "uri",
          "title": "Language",
          "type": "array"
        },
        "relation": {
          "default": null,
          "description": "A resource with an unspecified relationship to the cataloged resource.",
          "items": {
            "format": "uri",
            "minLength": 1,
            "type": "string"
          },
          "rdf_term": "http://purl.org/dc/terms/relation",
          "rdf_type": "uri",
          "title": "Relation",
          "type": "array"
        },
        "rights": {
          "anyOf": [
            {
              "$ref": "#/$defs/LiteralField"
            },
            {
              "format": "uri",
              "minLength": 1,
              "type": "string"
            }
          ],
          "default": null,
          "description": "Information about rights held in and over the distribution. Recommended practice is to refer to a rights statement with a URI. If this is not possible or feasible, a literal value (name, label, or short text) may be provided.",
          "rdf_term": "http://purl.org/dc/terms/rights",
          "rdf_type": "uri",
          "title": "Rights"
        },
        "qualified_relation": {
          "default": null,
          "description": "Link to a description of a relationship with another resource.",
          "items": {
            "format": "uri",
            "minLength": 1,
            "type": "string"
          },
          "rdf_term": "http://www.w3.org/ns/dcat#qualifiedRelation",
          "rdf_type": "uri",
          "title": "Qualified Relation",
          "type": "array"
        },
        "publisher": {
          "anyOf": [
            {
              "format": "uri",
              "minLength": 1,
              "type": "string"
            },
            {
              "$ref": "#/$defs/HRIAgent"
            }
          ],
          "description": "An entity responsible for making the resource available.",
          "rdf_term": "http://purl.org/dc/terms/publisher",
          "rdf_type": "uri",
          "title": "Publisher"
        },
        "release_date": {
          "anyOf": [
            {
              "type": "string"
            },
            {
              "format": "date-time",
              "type": "string"
            },
            {
              "format": "date",
              "type": "string"
            }
          ],
          "default": null,
          "description": "Date of formal issuance (e.g., publication) of the resource.",
          "rdf_term": "http://purl.org/dc/terms/issued",
          "rdf_type": "datetime_literal",
          "title": "Release Date"
        },
        "theme": {
          "description": "A main category of the resource. A resource can have multiple themes.",
          "items": {
            "$ref": "#/$defs/DatasetTheme"
          },
          "rdf_term": "http://www.w3.org/ns/dcat#theme",
          "rdf_type": "uri",
          "title": "Theme",
          "type": "array"
        },
        "title": {
          "description": "A name given to the resource.",
          "items": {
            "anyOf": [
              {
                "type": "string"
              },
              {
                "$ref": "#/$defs/LiteralField"
              }
            ]
          },
          "rdf_term": "http://purl.org/dc/terms/title",
          "rdf_type": "rdfs_literal",
          "title": "Title",
          "type": "array"
        },
        "type": {
          "default": null,
          "description": "The nature or genre of the resource.",
          "items": {
            "format": "uri",
            "minLength": 1,
            "type": "string"
          },
          "rdf_term": "http://purl.org/dc/terms/type",
          "rdf_type": "uri",
          "title": "Type",
          "type": "array"
        },
        "modification_date": {
          "anyOf": [
            {
              "type": "string"
            },
            {
              "format": "date",
              "type": "string"
            },
            {
              "format": "date-time",
              "type": "string"
            }
          ],
          "default": null,
          "description": "Most recent date on which the resource was changed, updated or modified.",
          "rdf_term": "http://purl.org/dc/terms/modified",
          "rdf_type": "datetime_literal",
          "title": "Modification Date"
        },
        "qualified_attribution": {
          "default": null,
          "description": "Link to an Agent having some form of responsibility for the resource",
          "items": {
            "format": "uri",
            "minLength": 1,
            "type": "string"
          },
          "rdf_term": "http://www.w3.org/ns/prov#qualifiedAttribution",
          "rdf_type": "uri",
          "title": "Qualified Attribution",
          "type": "array"
        },
        "has_current_version": {
          "default": null,
          "description": "This resource has a more specific, versioned resource with equivalent content [PAV].",
          "format": "uri",
          "minLength": 1,
          "rdf_term": "http://www.w3.org/ns/dcat#hasCurrentVersion",
          "rdf_type": "uri",
          "title": "Has Current Version",
          "type": "string"
        },
        "has_version": {
          "default": null,
          "description": "This resource has a more specific, versioned resource",
          "items": {
            "format": "uri",
            "minLength": 1,
            "type": "string"
          },
          "rdf_term": "http://purl.org/dc/terms/hasVersion",
          "rdf_type": "uri",
          "title": "Has Version",
          "type": "array"
        },
        "previous_version": {
          "default": null,
          "description": "The previous version of a resource in a lineage [PAV].",
          "format": "uri",
          "minLength": 1,
          "rdf_term": "http://www.w3.org/ns/dcat#previousVersion",
          "rdf_type": "uri",
          "title": "Previous Version",
          "type": "string"
        },
        "replaces": {
          "default": null,
          "description": "A related resource that is supplanted, displaced, or superseded by the described resource",
          "format": "uri",
          "minLength": 1,
          "rdf_term": "http://purl.org/dc/terms/replaces",
          "rdf_type": "uri",
          "title": "Replaces",
          "type": "string"
        },
        "status": {
          "$ref": "#/$defs/DatasetStatus",
          "default": null,
          "description": "The status of the Asset in the context of a particular workflow process.",
          "rdf_term": "http://www.w3.org/ns/adms#status",
          "rdf_type": "uri"
        },
        "version": {
          "anyOf": [
            {
              "type": "string"
            },
            {
              "$ref": "#/$defs/LiteralField"
            }
          ],
          "default": null,
          "description": "The version indicator (name or identifier) of a resource.",
          "rdf_term": "http://www.w3.org/ns/dcat#version",
          "rdf_type": "rdfs_literal",
          "title": "Version"
        },
        "version_notes": {
          "default": null,
          "description": "A description of changes between this version and the previous version of the resource [VOCAB-ADMS].",
          "items": {
            "anyOf": [
              {
                "type": "string"
              },
              {
                "$ref": "#/$defs/LiteralField"
              }
            ]
          },
          "rdf_term": "http://www.w3.org/ns/adms#versionNotes",
          "rdf_type": "rdfs_literal",
          "title": "Version Notes",
          "type": "array"
        },
        "first": {
          "default": null,
          "description": "The first resource in an ordered collection or series of resources, to which the current resource belongs.",
          "format": "uri",
          "minLength": 1,
          "rdf_term": "http://www.w3.org/ns/dcat#first",
          "rdf_type": "uri",
          "title": "First",
          "type": "string"
        },
        "last": {
          "default": null,
          "description": "The last resource in an ordered collection or series of resources, to which the current resource belongs.",
          "format": "uri",
          "minLength": 1,
          "rdf_term": "http://www.w3.org/ns/dcat#last",
          "rdf_type": "uri",
          "title": "Last",
          "type": "string"
        },
        "previous": {
          "default": null,
          "description": "The previous resource (before the current one) in an ordered collection or series of resources.",
          "items": {
            "format": "uri",
            "minLength": 1,
            "type": "string"
          },
          "rdf_term": "http://www.w3.org/ns/dcat#prev",
          "rdf_type": "uri",
          "title": "Previous",
          "type": "array"
        },
        "temporal_coverage": {
          "default": null,
          "description": "The temporal period that the dataset covers.",
          "items": {
            "$ref": "#/$defs/PeriodOfTime"
          },
          "rdf_term": "http://purl.org/dc/terms/temporal",
          "rdf_type": "uri",
          "title": "Temporal Coverage",
          "type": "array"
        },
        "spatial": {
          "default": null,
          "description": "The geographical area covered by the dataset.",
          "items": {
            "anyOf": [
              {
                "format": "uri",
                "minLength": 1,
                "type": "string"
              },
              {
                "$ref": "#/$defs/Location"
              }
            ]
          },
          "rdf_term": "http://purl.org/dc/terms/spatial",
          "rdf_type": "uri",
          "title": "Spatial",
          "type": "array"
        },
        "distribution": {
          "default": null,
          "description": "An available Distribution for the Dataset.",
          "items": {
            "anyOf": [
              {
                "format": "uri",
                "minLength": 1,
                "type": "string"
              },
              {
                "$ref": "#/$defs/DCATDistribution"
              }
            ]
          },
          "rdf_term": "http://www.w3.org/ns/dcat#distribution",
          "rdf_type": "uri",
          "title": "Distribution",
          "type": "array"
        },
        "frequency": {
          "default": null,
          "description": "The frequency at which a dataset is published.",
          "format": "uri",
          "minLength": 1,
          "rdf_term": "http://purl.org/dc/terms/accrualPeriodicity",
          "rdf_type": "uri",
          "title": "Frequency",
          "type": "string"
        },
        "in_series": {
          "default": null,
          "description": "A dataset series of which the dataset is part.",
          "items": {
            "anyOf": [
              {
                "$ref": "#/$defs/DCATDatasetSeries"
              },
              {
                "format": "uri",
                "minLength": 1,
                "type": "string"
              }
            ]
          },
          "rdf_term": "http://www.w3.org/ns/dcat#inSeries",
          "rdf_type": "uri",
          "title": "In Series",
          "type": "array"
        },
        "spatial_resolution": {
          "default": null,
          "description": "Minimum spatial separation resolvable in a dataset, measured in meters.",
          "items": {
            "type": "number"
          },
          "rdf_term": "http://www.w3.org/ns/dcat#spatialResolutionInMeters",
          "rdf_type": "xsd:decimal",
          "title": "Spatial Resolution",
          "type": "array"
        },
        "temporal_resolution": {
          "default": null,
          "description": "Minimum time period resolvable in the dataset.",
          "items": {
            "anyOf": [
              {
                "type": "string"
              },
              {
                "$ref": "#/$defs/LiteralField"
              }
            ]
          },
          "rdf_term": "http://www.w3.org/ns/dcat#temporalResolution",
          "rdf_type": "xsd:duration",
          "title": "Temporal Resolution",
          "type": "array"
        },
        "was_generated_by": {
          "default": null,
          "description": "An activity that generated, or provides the business context for, the creation of the dataset.",
          "items": {
            "anyOf": [
              {
                "format": "uri",
                "minLength": 1,
                "type": "string"
              },
              {
                "$ref": "#/$defs/Activity"
              }
            ]
          },
          "rdf_term": "http://www.w3.org/ns/prov#wasGeneratedBy",
          "rdf_type": "uri",
          "title": "Was Generated By",
          "type": "array"
        },
        "analytics": {
          "default": null,
          "description": "An analytics distribution of the dataset.",
          "items": {
            "anyOf": [
              {
                "format": "uri",
                "minLength": 1,
                "type": "string"
              },
              {
                "$ref": "#/$defs/DCATDistribution"
              }
            ]
          },
          "rdf_term": "http://healthdataportal.eu/ns/health#analytics",
          "rdf_type": "uri",
          "title": "Analytics",
          "type": "array"
        },
        "applicable_legislation": {
          "description": "The legislation that is applicable to this resource.",
          "items": {
            "format": "uri",
            "minLength": 1,
            "type": "string"
          },
          "rdf_term": "http://data.europa.eu/r5r/applicableLegislation",
          "rdf_type": "uri",
          "title": "Applicable Legislation",
          "type": "array"
<<<<<<< HEAD
        },
        "code_values": {
          "default": null,
          "description": "Coding systems in use (ex: ICD-10-CM, DGRs, SNOMED=CT, ...)",
          "items": {
            "format": "uri",
            "minLength": 1,
            "type": "string"
          },
          "rdf_term": "http://healthdataportal.eu/ns/health#hasCodeValues",
          "rdf_type": "uri",
          "title": "Code Values",
          "type": "array"
        },
        "coding_system": {
          "default": null,
          "description": "Health classifications and their codes associated with the dataset",
          "items": {
            "format": "uri",
            "minLength": 1,
            "type": "string"
          },
          "rdf_term": "http://healthdataportal.eu/ns/health#hasCodingSystem",
          "rdf_type": "uri",
          "title": "Coding System",
          "type": "array"
        },
        "documentation": {
          "default": null,
          "description": "A page or document about this thing.",
          "items": {
            "format": "uri",
            "minLength": 1,
            "type": "string"
          },
          "rdf_term": "http://xmlns.com/foaf/0.1/page",
          "rdf_type": "uri",
          "title": "Documentation",
          "type": "array"
        },
        "geographical_coverage": {
          "default": null,
          "description": "Spatial characteristics of the resource.",
          "items": {
            "format": "uri",
            "minLength": 1,
            "type": "string"
          },
          "rdf_term": "http://purl.org/dc/terms/spatial",
          "rdf_type": "uri",
          "title": "Geographical Coverage",
          "type": "array"
        },
        "health_theme": {
          "default": null,
          "description": "A category of the Dataset or tag describing the Dataset.",
          "items": {
            "format": "uri",
            "minLength": 1,
            "type": "string"
          },
          "rdf_term": "http://healthdataportal.eu/ns/health#healthTheme",
          "rdf_type": "uri",
          "title": "Health Theme",
          "type": "array"
        },
        "legal_basis": {
          "default": null,
          "description": "Indicates use or applicability of a Legal Basis.",
          "items": {
            "format": "uri",
            "minLength": 1,
            "type": "string"
          },
          "rdf_term": "https://w3id.org/dpv#hasLegalBasis",
          "rdf_type": "uri",
          "title": "Legal Basis",
          "type": "array"
        },
        "maximum_typical_age": {
          "anyOf": [
            {
              "type": "integer"
            },
            {
              "$ref": "#/$defs/LiteralField"
            }
          ],
          "default": null,
          "description": "Maximum typical age of the population within the dataset.",
          "rdf_term": "http://healthdataportal.eu/ns/health#maxTypicalAge",
          "rdf_type": "xsd:integer",
          "title": "Maximum Typical Age"
        },
        "minimum_typical_age": {
          "anyOf": [
            {
              "type": "integer"
            },
            {
              "$ref": "#/$defs/LiteralField"
            }
          ],
          "default": null,
          "description": "Minimum typical age of the population within the dataset",
          "rdf_term": "http://healthdataportal.eu/ns/health#minTypicalAge",
          "rdf_type": "xsd:integer",
          "title": "Minimum Typical Age"
        },
        "number_of_records": {
          "anyOf": [
            {
              "type": "integer"
            },
            {
              "$ref": "#/$defs/LiteralField"
            }
          ],
          "default": null,
          "description": "Size of the dataset in terms of the number of records",
          "rdf_term": "http://healthdataportal.eu/ns/health#numberOfRecords",
          "rdf_type": "xsd:integer",
          "title": "Number Of Records"
        },
        "number_of_unique_individuals": {
          "anyOf": [
            {
              "type": "integer"
            },
            {
              "$ref": "#/$defs/LiteralField"
            }
          ],
          "default": null,
          "description": "Number of records for unique individuals.",
          "rdf_term": "http://healthdataportal.eu/ns/health#numberOfUniqueIndividuals",
          "rdf_type": "xsd:integer",
          "title": "Number Of Unique Individuals"
        },
        "personal_data": {
          "default": null,
          "description": "Indicates association with Personal Data.",
          "items": {
            "format": "uri",
            "minLength": 1,
            "type": "string"
          },
          "rdf_term": "https://w3id.org/dpv#hasPersonalData",
          "rdf_type": "uri",
          "title": "Personal Data",
          "type": "array"
        },
        "population_coverage": {
          "anyOf": [
            {
              "type": "string"
            },
            {
              "$ref": "#/$defs/LiteralField"
            }
          ],
          "default": null,
          "description": "A definition of the population within the dataset",
          "rdf_term": "http://healthdataportal.eu/ns/health#populationCoverage",
          "rdf_type": "rdfs_literal",
          "title": "Population Coverage"
        },
        "purpose": {
          "default": null,
          "description": "Indicates association with Purpose.",
          "items": {
            "format": "uri",
            "minLength": 1,
            "type": "string"
          },
          "rdf_term": "https://w3id.org/dpv#hasPurpose",
          "rdf_type": "uri",
          "title": "Purpose",
          "type": "array"
        },
        "retention_period": {
          "$ref": "#/$defs/PeriodOfTime",
          "default": null,
          "description": "A temporal period which the dataset is available for secondary use.",
          "rdf_term": "http://healthdataportal.eu/ns/health#retentionPeriod",
          "rdf_type": "http://purl.org/dc/terms/PeriodOfTime"
        },
        "sample": {
          "default": null,
          "description": "Links to a sample of an Asset (which is itself an Asset).",
          "items": {
            "anyOf": [
              {
                "format": "uri",
                "minLength": 1,
                "type": "string"
              },
              {
                "$ref": "#/$defs/DCATDistribution"
              }
            ]
          },
          "rdf_term": "http://www.w3.org/ns/adms#sample",
          "rdf_type": "uri",
          "title": "Sample",
          "type": "array"
        },
        "source": {
          "default": null,
          "description": "A related resource from which the described resource is derived.",
          "items": {
            "anyOf": [
              {
                "format": "uri",
                "minLength": 1,
                "type": "string"
              },
              {
                "$ref": "#/$defs/DCATDataset"
              }
            ]
          },
          "rdf_term": "http://purl.org/dc/terms/source",
          "rdf_type": "uri",
          "title": "Source",
          "type": "array"
=======
>>>>>>> 5d0e942c
        }
      },
      "required": [
        "access_rights",
        "contact_point",
        "creator",
        "description",
        "identifier",
        "keyword",
        "publisher",
        "theme",
        "title",
        "applicable_legislation"
      ],
      "title": "HRIDataset",
      "type": "object"
    },
    "HRIVCard": {
      "$IRI": "http://www.w3.org/2006/vcard/ns#Kind",
      "$namespace": "http://www.w3.org/2006/vcard/ns#",
      "$ontology": [
        "https://www.w3.org/TR/vcard-rdf/",
        "https://health-ri.atlassian.net/wiki/spaces/FSD/pages/121110529/Core+Metadata+Schema+Specification"
      ],
      "$prefix": "v",
      "additionalProperties": false,
      "description": "The vCard class is equivalent to the new Kind class, which is the parent for the four explicit types\nof vCards (Individual, Organization, Location, Group)",
      "properties": {
        "hasEmail": {
          "description": "To specify the electronic mail address for communication with the object.",
          "format": "uri",
          "minLength": 1,
          "rdf_term": "http://www.w3.org/2006/vcard/ns#hasEmail",
          "rdf_type": "uri",
          "title": "Hasemail",
          "type": "string"
        },
        "formatted_name": {
          "anyOf": [
            {
              "type": "string"
            },
            {
              "$ref": "#/$defs/LiteralField"
            }
          ],
          "description": "The formatted text corresponding to the name of the object.",
          "rdf_term": "http://www.w3.org/2006/vcard/ns#fn",
          "rdf_type": "rdfs_literal",
          "title": "Formatted Name"
        },
        "hasUID": {
          "default": null,
          "description": "A unique identifier for the object",
          "format": "uri",
          "minLength": 1,
          "rdf_term": "http://www.w3.org/2006/vcard/ns#hasUID",
          "rdf_type": "uri",
          "title": "Hasuid",
          "type": "string"
        },
        "contact_page": {
          "default": null,
          "description": "A webpage that either allows to make contact (e.g. a webform) or provides information on how to get in touch.",
          "items": {
            "format": "uri",
            "minLength": 1,
            "type": "string"
          },
          "rdf_term": "http://www.w3.org/2006/vcard/ns#hasURL",
          "rdf_type": "uri",
          "title": "Contact Page",
          "type": "array"
        }
      },
      "required": [
        "hasEmail",
        "formatted_name"
      ],
      "title": "HRIVCard",
      "type": "object"
    },
    "Identifier": {
      "$IRI": "http://www.w3.org/ns/adms#Identifier",
      "$namespace": "http://www.w3.org/ns/adms#",
      "$ontology": "http://www.w3.org/TR/vocab-adms/",
      "$prefix": "adms",
      "additionalProperties": false,
      "properties": {
        "notation": {
          "anyOf": [
            {
              "type": "string"
            },
            {
              "$ref": "#/$defs/LiteralField"
            }
          ],
          "description": "A string that is an identifier in the context of the identifier scheme referenced by its datatype.",
          "rdf_term": "http://www.w3.org/2004/02/skos/core#notation",
          "rdf_type": "rdfs_literal",
          "title": "Notation"
        },
        "schema_agency": {
          "anyOf": [
            {
              "type": "string"
            },
            {
              "$ref": "#/$defs/LiteralField"
            }
          ],
          "default": null,
          "description": "The name of the agency that issued the identifier.",
          "rdf_term": "http://www.w3.org/ns/adms#schemaAgency",
          "rdf_type": "rdfs_literal",
          "title": "Schema Agency"
        }
      },
      "required": [
        "notation"
      ],
      "title": "Identifier",
      "type": "object"
    },
    "LiteralField": {
      "description": "Model to handle literal fields\nAttributes\n----------\ndatatype : str, pydantic.AnyUrl Optional\n    datatype for literal value e.g. 'xsd:date' see https://www.w3.org/TR/xmlschema-2/#built-in-datatypes\nlanguage : str Optional\n    RFC 3066 language tag, see https://datatracker.ietf.org/doc/html/rfc3066.html, and also IANA-administrated \n    namespace of language tags: https://www.iana.org/assignments/language-subtag-registry/language-subtag-registry\nvalue : str\n    literal value\neither datatype or language, or none of these two attributes should be provided \nas per http://www.w3.org/TR/rdf-concepts/#section-Graph-Literal",
      "properties": {
        "datatype": {
          "anyOf": [
            {
              "format": "uri",
              "minLength": 1,
              "type": "string"
            },
            {
              "type": "string"
            }
          ],
          "default": null,
          "description": "datatype,see https://www.w3.org/TR/xmlschema-2/#built-in-datatypes",
          "title": "Datatype"
        },
        "language": {
          "default": null,
          "description": "RFC 3066 language tag, see https://datatracker.ietf.org/doc/html/rfc3066.html,and also IANA-administrated namespace of language tags: https://www.iana.org/assignments/language-subtag-registry/language-subtag-registry",
          "title": "Language",
          "type": "string"
        },
        "value": {
          "description": "Field value",
          "title": "Value",
          "type": "string"
        }
      },
      "required": [
        "value"
      ],
      "title": "LiteralField",
      "type": "object"
    },
    "Location": {
      "$IRI": "http://purl.org/dc/terms/Location",
      "$namespace": "http://purl.org/dc/terms/",
      "$ontology": "https://www.w3.org/TR/vocab-dcat-3/",
      "$prefix": "dcterms",
      "additionalProperties": false,
      "description": "A spatial region or named place.",
      "properties": {
        "geometry": {
          "anyOf": [
            {
              "$ref": "#/$defs/LiteralField"
            },
            {
              "$ref": "#/$defs/Geometry"
            }
          ],
          "bind_namespace": [
            "locn",
            "http://www.w3.org/ns/locn#"
          ],
          "default": null,
          "description": "Associates a spatial thing [SDW-BP] with a corresponding geometry.",
          "rdf_term": "http://www.w3.org/ns/locn#geometry",
          "rdf_type": "geosparql:wktLiteral",
          "title": "Geometry"
        },
        "bounding_box": {
          "anyOf": [
            {
              "$ref": "#/$defs/LiteralField"
            },
            {
              "type": "string"
            }
          ],
          "default": null,
          "description": "The geographic bounding box of a spatial thing [SDW-BP].",
          "rdf_term": "http://www.w3.org/ns/dcat#bbox",
          "rdf_type": "rdfs_literal",
          "title": "Bounding Box"
        },
        "centroid": {
          "$ref": "#/$defs/LiteralField",
          "default": null,
          "description": "The geographic center (centroid) of a spatial thing [SDW-BP].",
          "rdf_term": "http://www.w3.org/ns/dcat#centroid",
          "rdf_type": "geosparql:wktLiteral"
        }
      },
      "title": "http://purl.org/dc/terms/Location",
      "type": "object"
    },
    "ODRLPolicy": {
      "$IRI": "http://www.w3.org/ns/odrl/2/Policy",
      "$namespace": "http://www.w3.org/ns/odrl/2/",
      "$ontology": "https://www.w3.org/TR/odrl-vocab/#",
      "$prefix": "odrl",
      "additionalProperties": false,
      "description": "A non-empty group of Permissions and/or Prohibitions.",
      "properties": {
        "conflict": {
          "default": null,
          "description": "The conflict-resolution strategy for a Policy.",
          "items": {
            "anyOf": [
              {
                "format": "uri",
                "minLength": 1,
                "type": "string"
              },
              {
                "$ref": "#/$defs/RDFModel"
              }
            ]
          },
          "rdf_term": "http://www.w3.org/ns/odrl/2/conflict",
          "rdf_type": "uri",
          "title": "Conflict",
          "type": "array"
        },
        "permission": {
          "default": null,
          "description": "Permissions take preference over prohibitions.",
          "items": {
            "anyOf": [
              {
                "format": "uri",
                "minLength": 1,
                "type": "string"
              },
              {
                "$ref": "#/$defs/RDFModel"
              }
            ]
          },
          "rdf_term": "http://www.w3.org/ns/odrl/2/permission",
          "rdf_type": "uri",
          "title": "Permission",
          "type": "array"
        },
        "prohibition": {
          "default": null,
          "description": "The inability to perform an Action over an Asset.",
          "items": {
            "anyOf": [
              {
                "format": "uri",
                "minLength": 1,
                "type": "string"
              },
              {
                "$ref": "#/$defs/RDFModel"
              }
            ]
          },
          "rdf_term": "http://www.w3.org/ns/odrl/2/prohibition",
          "rdf_type": "uri",
          "title": "Prohibition",
          "type": "array"
        },
        "inheritFrom": {
          "default": null,
          "description": "Relates a (child) policy to another (parent) policy from which terms are inherited.",
          "items": {
            "format": "uri",
            "minLength": 1,
            "type": "string"
          },
          "rdf_term": "http://www.w3.org/ns/odrl/2/inheritFrom",
          "rdf_type": "uri",
          "title": "Inheritfrom",
          "type": "array"
        },
        "profile": {
          "default": null,
          "description": "The identifier(s) of an ODRL Profile that the Policy conforms to.",
          "items": {
            "format": "uri",
            "minLength": 1,
            "type": "string"
          },
          "rdf_term": "http://www.w3.org/ns/odrl/2/profile",
          "rdf_type": "uri",
          "title": "Profile",
          "type": "array"
        },
        "obligation": {
          "default": null,
          "description": "Relates an individual Duty to a Policy.",
          "items": {
            "format": "uri",
            "minLength": 1,
            "type": "string"
          },
          "rdf_term": "http://www.w3.org/ns/odrl/2/obligation",
          "rdf_type": "uri",
          "title": "Obligation",
          "type": "array"
        },
        "uid": {
          "default": null,
          "description": "Unique Identifier",
          "items": {
            "format": "uri",
            "minLength": 1,
            "type": "string"
          },
          "rdf_term": "http://www.w3.org/ns/odrl/2/uid",
          "rdf_type": "uri",
          "title": "Uid",
          "type": "array"
        },
        "relation": {
          "default": null,
          "description": "Relation is an abstract property which creates an explicit link between an Action and an Asset.",
          "items": {
            "format": "uri",
            "minLength": 1,
            "type": "string"
          },
          "rdf_term": "http://www.w3.org/ns/odrl/2/relation",
          "rdf_type": "uri",
          "title": "Relation",
          "type": "array"
        },
        "target": {
          "default": null,
          "description": "The target property indicates the Asset that is the primary subject to which the Rule action directly applies.",
          "items": {
            "format": "uri",
            "minLength": 1,
            "type": "string"
          },
          "rdf_term": "http://www.w3.org/ns/odrl/2/target",
          "rdf_type": "uri",
          "title": "Target",
          "type": "array"
        },
        "function": {
          "default": null,
          "description": "Function is an abstract property whose sub-properties define the functional roles which may be fulfilled by a party in relation to a Rule.",
          "items": {
            "format": "uri",
            "minLength": 1,
            "type": "string"
          },
          "rdf_term": "http://www.w3.org/ns/odrl/2/function",
          "rdf_type": "uri",
          "title": "Function",
          "type": "array"
        },
        "action": {
          "default": null,
          "description": "The operation relating to the Asset for which the Rule is being subjected.",
          "items": {
            "format": "uri",
            "minLength": 1,
            "type": "string"
          },
          "rdf_term": "http://www.w3.org/ns/odrl/2/action",
          "rdf_type": "uri",
          "title": "Action",
          "type": "array"
        },
        "constraint": {
          "default": null,
          "description": "Constraint applied to a Rule",
          "items": {
            "format": "uri",
            "minLength": 1,
            "type": "string"
          },
          "rdf_term": "http://www.w3.org/ns/odrl/2/constraint",
          "rdf_type": "uri",
          "title": "Constraint",
          "type": "array"
        },
        "assignee": {
          "default": null,
          "description": "The Party is the recipient of the Rule.",
          "items": {
            "format": "uri",
            "minLength": 1,
            "type": "string"
          },
          "rdf_term": "http://www.w3.org/ns/odrl/2/assignee",
          "rdf_type": "uri",
          "title": "Assignee",
          "type": "array"
        },
        "assigner": {
          "default": null,
          "description": "The Party is the issuer of the Rule.",
          "items": {
            "format": "uri",
            "minLength": 1,
            "type": "string"
          },
          "rdf_term": "http://www.w3.org/ns/odrl/2/assigner",
          "rdf_type": "uri",
          "title": "Assigner",
          "type": "array"
        }
      },
      "title": "ODRLPolicy",
      "type": "object"
    },
    "PeriodOfTime": {
      "$IRI": "http://purl.org/dc/terms/PeriodOfTime",
      "$namespace": "http://purl.org/dc/terms/",
      "$ontology": "https://www.w3.org/TR/vocab-dcat-3/#Class:Period_of_Time",
      "$prefix": "dcterms",
      "additionalProperties": false,
      "properties": {
        "start_date": {
          "$ref": "#/$defs/LiteralField",
          "default": null,
          "description": "The start of the period",
          "rdf_term": "http://www.w3.org/ns/dcat#startDate",
          "rdf_type": "rdfs_literal"
        },
        "end_date": {
          "$ref": "#/$defs/LiteralField",
          "default": null,
          "description": "The end of the period",
          "rdf_term": "http://www.w3.org/ns/dcat#endDate",
          "rdf_type": "rdfs_literal"
        },
        "beginning": {
          "$ref": "#/$defs/TimeInstant",
          "default": null,
          "description": "Beginning of a period or interval",
          "rdf_term": "http://www.w3.org/2006/time#hasBeginning",
          "rdf_type": "http://www.w3.org/2006/time#Instant"
        },
        "end": {
          "$ref": "#/$defs/TimeInstant",
          "default": null,
          "description": "End of a period or interval",
          "rdf_term": "http://www.w3.org/2006/time#hasEnd",
          "rdf_type": "http://www.w3.org/2006/time#Instant"
        }
      },
      "title": "PeriodOfTime",
      "type": "object"
    },
    "RDFModel": {
      "additionalProperties": false,
      "description": "Base class for creating pydantic models convertible to RDF graph",
      "properties": {},
      "title": "RDFModel",
      "type": "object"
    },
    "Start": {
      "$IRI": "http://www.w3.org/ns/prov#Start",
      "$namespace": "http://www.w3.org/ns/prov#",
      "$ontology": "https://www.w3.org/TR/prov-o/",
      "$prefix": "prov",
      "additionalProperties": false,
      "description": "Start is when an activity is deemed to have been started by an entity, known as trigger. The activity did\nnot exist before its start. Any usage, generation, or invalidation involving an activity follows the\nactivity's start. A start may refer to a trigger entity that set off the activity, or to an activity, known as\nstarter, that generated the trigger.",
      "properties": {
        "entity": {
          "default": null,
          "description": "The prov:entity property references an prov:Entity which influenced a resource. This property applies to an prov:EntityInfluence, which is given by a subproperty of prov:qualifiedInfluence from the influenced prov:Entity, prov:Activity or prov:Agent.",
          "format": "uri",
          "minLength": 1,
          "rdf_term": "http://www.w3.org/ns/prov#Entity",
          "rdf_type": "uri",
          "title": "Entity",
          "type": "string"
        },
        "hadRole": {
          "default": null,
          "description": "A role is the function of an entity or agent with respect to an activity, in the context of a usage, generation, invalidation, association, start, and end.",
          "format": "uri",
          "minLength": 1,
          "rdf_term": "http://www.w3.org/ns/prov#hadRole",
          "rdf_type": "uri",
          "title": "Hadrole",
          "type": "string"
        },
        "influencer": {
          "default": null,
          "description": "This property is used as part of the qualified influence pattern. Subclasses of prov:Influence use these subproperties to reference the resource (Entity, Agent, or Activity) whose influence is being qualified.",
          "format": "uri",
          "minLength": 1,
          "rdf_term": "http://www.w3.org/ns/prov#influencer",
          "rdf_type": "uri",
          "title": "Influencer",
          "type": "string"
        },
        "hadActivity": {
          "default": null,
          "description": "An activity is something that occurs over a period of time and acts upon or with entities; it may include consuming, processing, transforming, modifying, relocating, using, or generating entities.",
          "format": "uri",
          "minLength": 1,
          "rdf_term": "http://www.w3.org/ns/prov#hadActivity",
          "rdf_type": "uri",
          "title": "Hadactivity",
          "type": "string"
        },
        "atTime": {
          "default": null,
          "description": "The PROV data model is implicitly based on a notion of instantaneous events (or just events), that mark transitions in the world. Events include generation, usage, or invalidation of entities, as well as starting or ending of activities. This notion of event is not first-class in the data model, but it is useful for explaining its other concepts and its semantics.",
          "format": "date-time",
          "rdf_term": "http://www.w3.org/ns/prov#InstantaneousEvent",
          "rdf_type": "xsd:dateTime",
          "title": "Attime",
          "type": "string"
        },
        "atLocation": {
          "default": null,
          "description": "A location can be an identifiable geographic place (ISO 19112), but it can also be a non-geographic place such as a directory, row, or column. As such, there are numerous ways in which location can be expressed, such as by a coordinate, address, landmark, and so forth.",
          "format": "uri",
          "minLength": 1,
          "rdf_term": "http://www.w3.org/ns/prov#atLocation",
          "rdf_type": "uri",
          "title": "Atlocation",
          "type": "string"
        }
      },
      "title": "Start",
      "type": "object"
    },
    "Status": {
      "enum": [
        "http://purl.org/adms/status/Completed",
        "http://purl.org/adms/status/Deprecated",
        "http://purl.org/adms/status/UnderDevelopment",
        "http://purl.org/adms/status/Withdrawn"
      ],
      "title": "Status",
      "type": "string"
    },
    "TimeInstant": {
      "$IRI": "http://www.w3.org/2006/time#Instant",
      "$namespace": "http://www.w3.org/2006/time#",
      "$ontology": "https://www.w3.org/TR/owl-time/",
      "$prefix": "time",
      "additionalProperties": false,
      "description": "A temporal entity with zero extent or duration",
      "properties": {
        "inXSDDate": {
          "default": null,
          "description": "Position of an instant, expressed using xsd:date",
          "format": "date",
          "rdf_term": "http://www.w3.org/2006/time#inXSDDate",
          "rdf_type": "xsd:date",
          "title": "Inxsddate",
          "type": "string"
        },
        "inXSDDateTime": {
          "default": null,
          "deprecated": true,
          "description": "(deprecated) Position of an instant, expressed using xsd:dateTime",
          "format": "date-time",
          "rdf_term": "http://www.w3.org/2006/time#inXSDDateTime",
          "rdf_type": "xsd:dateTime",
          "title": "Inxsddatetime",
          "type": "string"
        },
        "inXSDDateTimeStamp": {
          "default": null,
          "description": "Position of an instant, expressed using xsd:dateTimeStamp, in which the time-zone field is mandatory",
          "format": "date-time",
          "rdf_term": "http://www.w3.org/2006/time#inXSDDateTimeStamp",
          "rdf_type": "xsd:dateTimeStamp",
          "title": "Inxsddatetimestamp",
          "type": "string"
        },
        "inXSDgYear": {
          "default": null,
          "description": "Position of an instant, expressed using xsd:gYear",
          "pattern": "-?([1-9][0-9]{3,}|0[0-9]{3})(Z|(\\+|-)((0[0-9]|1[0-3]):[0-5][0-9]|14:00))?",
          "rdf_term": "http://www.w3.org/2006/time#inXSDgYear",
          "rdf_type": "xsd:gYear",
          "title": "Inxsdgyear",
          "type": "string"
        },
        "inXSDgYearMonth": {
          "default": null,
          "description": "Position of an instant, expressed using xsd:gYearMonth",
          "pattern": "-?([1-9][0-9]{3,}|0[0-9]{3})-(0[1-9]|1[0-2])(Z|(\\+|-)((0[0-9]|1[0-3]):[0-5][0-9]|14:00))?",
          "rdf_term": "http://www.w3.org/2006/time#inXSDgYearMonth",
          "rdf_type": "xsd:gYearMonth",
          "title": "Inxsdgyearmonth",
          "type": "string"
        },
        "inTimePosition": {
          "$ref": "#/$defs/TimePosition",
          "default": null,
          "description": "Position of an instant, expressed as a temporal coordinate or nominal val",
          "rdf_term": "http://www.w3.org/2006/time#inTimePosition",
          "rdf_type": "http://www.w3.org/2006/time#TimePosition"
        },
        "inDateTime": {
          "$ref": "#/$defs/GeneralDateTimeDescription",
          "default": null,
          "description": "Position of an instant, expressed using a structured description",
          "rdf_term": "http://www.w3.org/2006/time#inDateTime",
          "rdf_type": "http://www.w3.org/2006/time#GeneralDateTimeDescription"
        }
      },
      "title": "TimeInstant",
      "type": "object"
    },
    "TimePosition": {
      "$IRI": "http://www.w3.org/2006/time#TimePosition",
      "$namespace": "http://www.w3.org/2006/time#",
      "$ontology": "https://www.w3.org/TR/owl-time/",
      "$prefix": "time",
      "additionalProperties": false,
      "description": "A temporal position described using either a (nominal) value from an ordinal reference system,\nor a (numeric) value in a temporal coordinate system.",
      "properties": {
        "nominalPosition": {
          "default": null,
          "description": "The (nominal) value indicating temporal position in an ordinal reference system",
          "rdf_term": "http://www.w3.org/2006/time#nominalPosition",
          "rdf_type": "xsd:string",
          "title": "Nominalposition",
          "type": "string"
        },
        "numericPosition": {
          "default": null,
          "description": "The (numeric) value indicating position within a temporal coordinate system",
          "rdf_term": "http://www.w3.org/2006/time#numericPosition",
          "rdf_type": "xsd:decimal",
          "title": "Numericposition",
          "type": "number"
        },
        "hasTRS": {
          "description": "The temporal reference system used by a temporal position or extent description",
          "format": "uri",
          "minLength": 1,
          "rdf_term": "http://www.w3.org/2006/time#hasTRS",
          "rdf_type": "uri",
          "title": "Hastrs",
          "type": "string"
        }
      },
      "required": [
        "hasTRS"
      ],
      "title": "TimePosition",
      "type": "object"
    },
    "VCard": {
      "$IRI": "http://www.w3.org/2006/vcard/ns#Kind",
      "$namespace": "http://www.w3.org/2006/vcard/ns#",
      "$ontology": "https://www.w3.org/TR/vcard-rdf/",
      "$prefix": "v",
      "additionalProperties": false,
      "description": "The vCard class is equivalent to the new Kind class, which is the parent for the four explicit types\nof vCards (Individual, Organization, Location, Group)",
      "properties": {
        "hasEmail": {
          "default": null,
          "description": "The email address as a mailto URI",
          "items": {
            "format": "uri",
            "minLength": 1,
            "type": "string"
          },
          "rdf_term": "http://www.w3.org/2006/vcard/ns#hasEmail",
          "rdf_type": "uri",
          "title": "Hasemail",
          "type": "array"
        },
        "formatted_name": {
          "default": null,
          "description": "The full name of the object (as a single string). This is the only mandatory property.",
          "items": {
            "anyOf": [
              {
                "type": "string"
              },
              {
                "$ref": "#/$defs/LiteralField"
              }
            ]
          },
          "rdf_term": "http://www.w3.org/2006/vcard/ns#fn",
          "rdf_type": "rdfs_literal",
          "title": "Formatted Name",
          "type": "array"
        },
        "hasUID": {
          "default": null,
          "description": "A unique identifier for the object",
          "format": "uri",
          "minLength": 1,
          "rdf_term": "http://www.w3.org/2006/vcard/ns#hasUID",
          "rdf_type": "uri",
          "title": "Hasuid",
          "type": "string"
        }
      },
      "title": "VCard",
      "type": "object"
    }
  },
  "$namespace": "http://www.w3.org/ns/dcat#",
  "$ontology": [
    "https://www.w3.org/TR/vocab-dcat-3/",
    "https://health-ri.atlassian.net/wiki/spaces/FSD/pages/121110529/Core+Metadata+Schema+Specification"
  ],
  "$prefix": "dcat",
  "additionalProperties": false,
  "properties": {
    "access_rights": {
      "anyOf": [
        {
          "format": "uri",
          "minLength": 1,
          "type": "string"
        },
        {
          "type": "null"
        }
      ],
      "default": null,
      "description": "Information about who can access the dataset and under what conditions.",
      "rdf_term": "http://purl.org/dc/terms/accessRights",
      "rdf_type": "uri",
      "title": "Access Rights"
    },
    "conforms_to": {
      "default": null,
      "description": "An established standard to which the described resource conforms.",
      "format": "uri",
      "minLength": 1,
      "rdf_term": "http://purl.org/dc/terms/conformsTo",
      "rdf_type": "uri",
      "title": "Conforms To",
      "type": "string"
    },
    "contact_point": {
      "anyOf": [
        {
          "format": "uri",
          "minLength": 1,
          "type": "string"
        },
        {
          "$ref": "#/$defs/HRIVCard"
        }
      ],
      "description": "Relevant contact information for the cataloged resource.",
      "rdf_term": "http://www.w3.org/ns/dcat#contactPoint",
      "rdf_type": "uri",
      "title": "Contact Point"
    },
    "creator": {
      "default": null,
      "description": "The entity responsible for producing the resource. Resources of type foaf:Agent are recommended as values for this property.",
      "items": {
        "anyOf": [
          {
            "format": "uri",
            "minLength": 1,
            "type": "string"
          },
          {
            "$ref": "#/$defs/HRIAgent"
          }
        ]
      },
      "rdf_term": "http://purl.org/dc/terms/creator",
      "rdf_type": "uri",
      "title": "Creator",
      "type": "array"
    },
    "description": {
      "description": "An account of the resource.",
      "items": {
        "anyOf": [
          {
            "type": "string"
          },
          {
            "$ref": "#/$defs/LiteralField"
          }
        ]
      },
      "rdf_term": "http://purl.org/dc/terms/description",
      "rdf_type": "rdfs_literal",
      "title": "Description",
      "type": "array"
    },
    "has_part": {
      "default": null,
      "description": "A related resource that is included either physically or logically in the described resource.",
      "items": {
        "anyOf": [
          {
            "format": "uri",
            "minLength": 1,
            "type": "string"
          },
          {
            "$ref": "#/$defs/DCATCatalog"
          }
        ]
      },
      "rdf_term": "http://purl.org/dc/terms/hasPart",
      "rdf_type": "uri",
      "title": "Has Part",
      "type": "array"
    },
    "has_policy": {
      "$ref": "#/$defs/ODRLPolicy",
      "default": null,
      "description": "An ODRL conformant policy expressing the rights associated with the resource.",
      "rdf_term": "http://www.w3.org/ns/odrl/2/hasPolicy",
      "rdf_type": "uri"
    },
    "identifier": {
      "default": null,
      "description": "A unique identifier of the resource being described or cataloged.",
      "items": {
        "anyOf": [
          {
            "type": "string"
          },
          {
            "$ref": "#/$defs/LiteralField"
          }
        ]
      },
      "rdf_term": "http://purl.org/dc/terms/identifier",
      "rdf_type": "rdfs_literal",
      "title": "Identifier",
      "type": "array"
    },
    "is_referenced_by": {
      "default": null,
      "description": "A related resource, such as a publication, that references, cites, or otherwise points to the cataloged resource.",
      "items": {
        "format": "uri",
        "minLength": 1,
        "type": "string"
      },
      "rdf_term": "http://purl.org/dc/terms/isReferencedBy",
      "rdf_type": "uri",
      "title": "Is Referenced By",
      "type": "array"
    },
    "keyword": {
      "default": null,
      "description": "A keyword or tag describing the resource.",
      "items": {
        "$ref": "#/$defs/LiteralField"
      },
      "rdf_term": "http://www.w3.org/ns/dcat#keyword",
      "rdf_type": "rdfs_literal",
      "title": "Keyword",
      "type": "array"
    },
    "landing_page": {
      "default": null,
      "description": "A Web page that can be navigated to in a Web browser to gain access to the catalog, a dataset, its distributions and/or additional information.",
      "items": {
        "format": "uri",
        "minLength": 1,
        "type": "string"
      },
      "rdf_term": "http://www.w3.org/ns/dcat#landingPage",
      "rdf_type": "uri",
      "title": "Landing Page",
      "type": "array"
    },
    "license": {
      "anyOf": [
        {
          "format": "uri",
          "minLength": 1,
          "type": "string"
        },
        {
          "type": "null"
        }
      ],
      "default": null,
      "description": "A legal document under which the resource is made available.",
      "rdf_term": "http://purl.org/dc/terms/license",
      "rdf_type": "uri",
      "title": "License"
    },
    "language": {
      "default": null,
      "description": "A language of the resource. This refers to the natural language used for textual metadata (i.e., titles, descriptions, etc.) of a cataloged resource (i.e., dataset or service) or the textual values of a dataset distribution",
      "items": {
        "format": "uri",
        "minLength": 1,
        "type": "string"
      },
      "rdf_term": "http://purl.org/dc/terms/language",
      "rdf_type": "uri",
      "title": "Language",
      "type": "array"
    },
    "relation": {
      "default": null,
      "description": "A resource with an unspecified relationship to the cataloged resource.",
      "items": {
        "format": "uri",
        "minLength": 1,
        "type": "string"
      },
      "rdf_term": "http://purl.org/dc/terms/relation",
      "rdf_type": "uri",
      "title": "Relation",
      "type": "array"
    },
    "rights": {
      "anyOf": [
        {
          "$ref": "#/$defs/LiteralField"
        },
        {
          "format": "uri",
          "minLength": 1,
          "type": "string"
        }
      ],
      "default": null,
      "description": "Information about rights held in and over the distribution. Recommended practice is to refer to a rights statement with a URI. If this is not possible or feasible, a literal value (name, label, or short text) may be provided.",
      "rdf_term": "http://purl.org/dc/terms/rights",
      "rdf_type": "uri",
      "title": "Rights"
    },
    "qualified_relation": {
      "default": null,
      "description": "Link to a description of a relationship with another resource",
      "items": {
        "format": "uri",
        "minLength": 1,
        "type": "string"
      },
      "rdf_term": "http://www.w3.org/ns/dcat#qualifiedRelation",
      "rdf_type": "uri",
      "title": "Qualified Relation",
      "type": "array"
    },
    "publisher": {
      "anyOf": [
        {
          "format": "uri",
          "minLength": 1,
          "type": "string"
        },
        {
          "$ref": "#/$defs/HRIAgent"
        }
      ],
      "description": "An entity responsible for making the resource available.",
      "rdf_term": "http://purl.org/dc/terms/publisher",
      "rdf_type": "uri",
      "title": "Publisher"
    },
    "release_date": {
      "anyOf": [
        {
          "type": "string"
        },
        {
          "format": "date-time",
          "type": "string"
        },
        {
          "format": "date",
          "type": "string"
        }
      ],
      "default": null,
      "description": "Date of formal issuance (e.g., publication) of the resource.",
      "rdf_term": "http://purl.org/dc/terms/issued",
      "rdf_type": "datetime_literal",
      "title": "Release Date"
    },
    "theme": {
      "default": null,
      "description": "A main category of the resource. A resource can have multiple themes.",
      "items": {
        "format": "uri",
        "minLength": 1,
        "type": "string"
      },
      "rdf_term": "http://www.w3.org/ns/dcat#theme",
      "rdf_type": "uri",
      "title": "Theme",
      "type": "array"
    },
    "title": {
      "description": "A name given to the resource.",
      "items": {
        "anyOf": [
          {
            "type": "string"
          },
          {
            "$ref": "#/$defs/LiteralField"
          }
        ]
      },
      "rdf_term": "http://purl.org/dc/terms/title",
      "rdf_type": "rdfs_literal",
      "title": "Title",
      "type": "array"
    },
    "type": {
      "default": null,
      "description": "The nature or genre of the resource.",
      "items": {
        "format": "uri",
        "minLength": 1,
        "type": "string"
      },
      "rdf_term": "http://purl.org/dc/terms/type",
      "rdf_type": "uri",
      "title": "Type",
      "type": "array"
    },
    "modification_date": {
      "anyOf": [
        {
          "type": "string"
        },
        {
          "format": "date",
          "type": "string"
        },
        {
          "format": "date-time",
          "type": "string"
        }
      ],
      "default": null,
      "description": "Most recent date on which the resource was changed, updated or modified.",
      "rdf_term": "http://purl.org/dc/terms/modified",
      "rdf_type": "datetime_literal",
      "title": "Modification Date"
    },
    "qualified_attribution": {
      "default": null,
      "description": "Link to an Agent having some form of responsibility for the resource",
      "items": {
        "format": "uri",
        "minLength": 1,
        "type": "string"
      },
      "rdf_term": "http://www.w3.org/ns/prov#qualifiedAttribution",
      "rdf_type": "uri",
      "title": "Qualified Attribution",
      "type": "array"
    },
    "has_current_version": {
      "default": null,
      "description": "This resource has a more specific, versioned resource with equivalent content [PAV].",
      "format": "uri",
      "minLength": 1,
      "rdf_term": "http://www.w3.org/ns/dcat#hasCurrentVersion",
      "rdf_type": "uri",
      "title": "Has Current Version",
      "type": "string"
    },
    "has_version": {
      "default": null,
      "description": "This resource has a more specific, versioned resource",
      "items": {
        "format": "uri",
        "minLength": 1,
        "type": "string"
      },
      "rdf_term": "http://purl.org/dc/terms/hasVersion",
      "rdf_type": "uri",
      "title": "Has Version",
      "type": "array"
    },
    "previous_version": {
      "default": null,
      "description": "The previous version of a resource in a lineage [PAV].",
      "format": "uri",
      "minLength": 1,
      "rdf_term": "http://www.w3.org/ns/dcat#previousVersion",
      "rdf_type": "uri",
      "title": "Previous Version",
      "type": "string"
    },
    "replaces": {
      "default": null,
      "description": "A related resource that is supplanted, displaced, or superseded by the described resource",
      "format": "uri",
      "minLength": 1,
      "rdf_term": "http://purl.org/dc/terms/replaces",
      "rdf_type": "uri",
      "title": "Replaces",
      "type": "string"
    },
    "status": {
      "$ref": "#/$defs/Status",
      "default": null,
      "description": "The status of the resource in the context of a particular workflow process [VOCAB-ADMS].",
      "rdf_term": "http://www.w3.org/ns/adms#status",
      "rdf_type": "uri"
    },
    "version": {
      "default": null,
      "description": "The version indicator (name or identifier) of a resource.",
      "items": {
        "$ref": "#/$defs/LiteralField"
      },
      "rdf_term": "http://www.w3.org/ns/dcat#version",
      "rdf_type": "rdfs_literal",
      "title": "Version",
      "type": "array"
    },
    "version_notes": {
      "default": null,
      "description": "A description of changes between this version and the previous version of the resource [VOCAB-ADMS].",
      "items": {
        "anyOf": [
          {
            "type": "string"
          },
          {
            "$ref": "#/$defs/LiteralField"
          }
        ]
      },
      "rdf_term": "http://www.w3.org/ns/adms#versionNotes",
      "rdf_type": "rdfs_literal",
      "title": "Version Notes",
      "type": "array"
    },
    "first": {
      "default": null,
      "description": "The first resource in an ordered collection or series of resources, to which the current resource belongs.",
      "format": "uri",
      "minLength": 1,
      "rdf_term": "http://www.w3.org/ns/dcat#first",
      "rdf_type": "uri",
      "title": "First",
      "type": "string"
    },
    "last": {
      "default": null,
      "description": "The last resource in an ordered collection or series of resources, to which the current resource belongs.",
      "format": "uri",
      "minLength": 1,
      "rdf_term": "http://www.w3.org/ns/dcat#last",
      "rdf_type": "uri",
      "title": "Last",
      "type": "string"
    },
    "previous": {
      "default": null,
      "description": "The previous resource (before the current one) in an ordered collection or series of resources.",
      "items": {
        "format": "uri",
        "minLength": 1,
        "type": "string"
      },
      "rdf_term": "http://www.w3.org/ns/dcat#prev",
      "rdf_type": "uri",
      "title": "Previous",
      "type": "array"
    },
    "temporal_coverage": {
      "default": null,
      "description": "The temporal period that the dataset covers.",
      "items": {
        "$ref": "#/$defs/PeriodOfTime"
      },
      "rdf_term": "http://purl.org/dc/terms/temporal",
      "rdf_type": "uri",
      "title": "Temporal Coverage",
      "type": "array"
    },
    "spatial": {
      "default": null,
      "description": "The geographical area covered by the dataset.",
      "items": {
        "anyOf": [
          {
            "format": "uri",
            "minLength": 1,
            "type": "string"
          },
          {
            "$ref": "#/$defs/Location"
          }
        ]
      },
      "rdf_term": "http://purl.org/dc/terms/spatial",
      "rdf_type": "uri",
      "title": "Spatial",
      "type": "array"
    },
    "distribution": {
      "default": null,
      "description": "An available distribution of the dataset.",
      "items": {
        "format": "uri",
        "minLength": 1,
        "type": "string"
      },
      "rdf_term": "http://www.w3.org/ns/dcat#distribution",
      "rdf_type": "uri",
      "title": "Distribution",
      "type": "array"
    },
    "frequency": {
      "anyOf": [
        {
          "format": "uri",
          "minLength": 1,
          "type": "string"
        },
        {
          "$ref": "#/$defs/Frequency"
        }
      ],
      "default": null,
      "description": "The frequency at which a dataset is published.",
      "rdf_term": "http://purl.org/dc/terms/accrualPeriodicity",
      "rdf_type": "uri",
      "title": "Frequency"
    },
    "in_series": {
      "default": null,
      "description": "A dataset series of which the dataset is part.",
      "items": {
        "format": "uri",
        "minLength": 1,
        "type": "string"
      },
      "rdf_term": "http://www.w3.org/ns/dcat#inSeries",
      "rdf_type": "uri",
      "title": "In Series",
      "type": "array"
    },
    "spatial_resolution": {
      "default": null,
      "description": "Minimum spatial separation resolvable in a dataset, measured in meters.",
      "items": {
        "type": "number"
      },
      "rdf_term": "http://www.w3.org/ns/dcat#spatialResolutionInMeters",
      "rdf_type": "xsd:decimal",
      "title": "Spatial Resolution",
      "type": "array"
    },
    "temporal_resolution": {
      "default": null,
      "description": "Minimum time period resolvable in the dataset.",
      "items": {
        "anyOf": [
          {
            "type": "string"
          },
          {
            "$ref": "#/$defs/LiteralField"
          }
        ]
      },
      "rdf_term": "http://www.w3.org/ns/dcat#temporalResolution",
      "rdf_type": "xsd:duration",
      "title": "Temporal Resolution",
      "type": "array"
    },
    "was_generated_by": {
      "default": null,
      "description": "An activity that generated, or provides the business context for, the creation of the dataset.",
      "items": {
        "anyOf": [
          {
            "format": "uri",
            "minLength": 1,
            "type": "string"
          },
          {
            "$ref": "#/$defs/Activity"
          }
        ]
      },
      "rdf_term": "http://www.w3.org/ns/prov#wasGeneratedBy",
      "rdf_type": "uri",
      "title": "Was Generated By",
      "type": "array"
    },
    "catalog_record": {
      "description": "A record describing the registration of a single resource (e.g., a dataset, a data service) that is part of the catalog.",
      "items": {
        "format": "uri",
        "minLength": 1,
        "type": "string"
      },
      "rdf_term": "http://www.w3.org/ns/dcat#record",
      "rdf_type": "uri",
      "title": "Catalog Record",
      "type": "array"
    },
    "dataset": {
      "description": "A dataset that is listed in the catalog.",
      "items": {
        "anyOf": [
          {
            "format": "uri",
            "minLength": 1,
            "type": "string"
          },
          {
            "$ref": "#/$defs/DCATDataset"
          }
        ]
      },
      "rdf_term": "http://www.w3.org/ns/dcat#dataset",
      "rdf_type": "uri",
      "title": "Dataset",
      "type": "array"
    },
    "service": {
      "default": null,
      "description": "A service that is listed in the catalog.",
      "items": {
        "anyOf": [
          {
            "format": "uri",
            "minLength": 1,
            "type": "string"
          },
          {
            "$ref": "#/$defs/HRIDataService"
          }
        ]
      },
      "rdf_term": "http://www.w3.org/ns/dcat#service",
      "rdf_type": "uri",
      "title": "Service",
      "type": "array"
    },
    "catalog": {
      "default": null,
      "description": "A catalog that is listed in the catalog. HRI recommended",
      "items": {
        "anyOf": [
          {
            "format": "uri",
            "minLength": 1,
            "type": "string"
          },
          {
            "$ref": "#/$defs/DCATCatalog"
          }
        ]
      },
      "rdf_term": "http://www.w3.org/ns/dcat#catalog",
      "rdf_type": "uri",
      "title": "Catalog",
      "type": "array"
    },
    "homepage": {
      "default": null,
      "description": "A homepage of the catalog (a public Web document usually available in HTML).",
      "format": "uri",
      "minLength": 1,
      "rdf_term": "http://xmlns.com/foaf/0.1/homepage",
      "rdf_type": "uri",
      "title": "Homepage",
      "type": "string"
    },
    "themes": {
      "default": null,
      "description": "A knowledge organization system (KOS) used to classify the resources documented in the catalog (e.g., datasets and services).",
      "items": {
        "format": "uri",
        "minLength": 1,
        "type": "string"
      },
      "rdf_term": "http://www.w3.org/ns/dcat#themeTaxonomy",
      "rdf_type": "uri",
      "title": "Themes",
      "type": "array"
    },
    "applicable_legislation": {
      "default": null,
      "description": "The legislation that is applicable to this resource.",
      "items": {
        "format": "uri",
        "minLength": 1,
        "type": "string"
      },
      "rdf_term": "http://data.europa.eu/r5r/applicableLegislation",
      "rdf_type": "uri",
      "title": "Applicable Legislation",
      "type": "array"
    }
  },
  "required": [
    "contact_point",
    "description",
    "publisher",
    "title",
    "catalog_record",
    "dataset"
  ],
  "title": "HRICatalog",
  "type": "object"
}<|MERGE_RESOLUTION|>--- conflicted
+++ resolved
@@ -963,14 +963,16 @@
           "type": "array"
         },
         "catalog_record": {
-          "default": null,
           "description": "A record describing the registration of a single resource (e.g., a dataset, a data service) that is part of the catalog.",
-          "format": "uri",
-          "minLength": 1,
+          "items": {
+            "format": "uri",
+            "minLength": 1,
+            "type": "string"
+          },
           "rdf_term": "http://www.w3.org/ns/dcat#record",
           "rdf_type": "uri",
           "title": "Catalog Record",
-          "type": "string"
+          "type": "array"
         },
         "dataset": {
           "default": null,
@@ -1044,7 +1046,8 @@
       },
       "required": [
         "description",
-        "title"
+        "title",
+        "catalog_record"
       ],
       "title": "DCATCatalog",
       "type": "object"
@@ -1121,12 +1124,19 @@
           "type": "array"
         },
         "description": {
-          "description": "A free-text account of the resource.",
-          "items": {
-            "$ref": "#/$defs/LiteralField"
+          "description": "An account of the resource.",
+          "items": {
+            "anyOf": [
+              {
+                "type": "string"
+              },
+              {
+                "$ref": "#/$defs/LiteralField"
+              }
+            ]
           },
           "rdf_term": "http://purl.org/dc/terms/description",
-          "rdf_type": "literal",
+          "rdf_type": "rdfs_literal",
           "title": "Description",
           "type": "array"
         },
@@ -1334,7 +1344,14 @@
         "title": {
           "description": "A name given to the resource.",
           "items": {
-            "$ref": "#/$defs/LiteralField"
+            "anyOf": [
+              {
+                "type": "string"
+              },
+              {
+                "$ref": "#/$defs/LiteralField"
+              }
+            ]
           },
           "rdf_term": "http://purl.org/dc/terms/title",
           "rdf_type": "rdfs_literal",
@@ -1497,6 +1514,37 @@
           "rdf_term": "http://www.w3.org/ns/dcat#prev",
           "rdf_type": "uri",
           "title": "Previous",
+          "type": "array"
+        },
+        "temporal_coverage": {
+          "default": null,
+          "description": "The temporal period that the dataset covers.",
+          "items": {
+            "$ref": "#/$defs/PeriodOfTime"
+          },
+          "rdf_term": "http://purl.org/dc/terms/temporal",
+          "rdf_type": "uri",
+          "title": "Temporal Coverage",
+          "type": "array"
+        },
+        "spatial": {
+          "default": null,
+          "description": "The geographical area covered by the dataset.",
+          "items": {
+            "anyOf": [
+              {
+                "format": "uri",
+                "minLength": 1,
+                "type": "string"
+              },
+              {
+                "$ref": "#/$defs/Location"
+              }
+            ]
+          },
+          "rdf_term": "http://purl.org/dc/terms/spatial",
+          "rdf_type": "uri",
+          "title": "Spatial",
           "type": "array"
         },
         "endpoint_description": {
@@ -1648,12 +1696,19 @@
           "type": "array"
         },
         "description": {
-          "description": "A free-text account of the resource.",
-          "items": {
-            "$ref": "#/$defs/LiteralField"
+          "description": "An account of the resource.",
+          "items": {
+            "anyOf": [
+              {
+                "type": "string"
+              },
+              {
+                "$ref": "#/$defs/LiteralField"
+              }
+            ]
           },
           "rdf_term": "http://purl.org/dc/terms/description",
-          "rdf_type": "literal",
+          "rdf_type": "rdfs_literal",
           "title": "Description",
           "type": "array"
         },
@@ -1861,7 +1916,14 @@
         "title": {
           "description": "A name given to the resource.",
           "items": {
-            "$ref": "#/$defs/LiteralField"
+            "anyOf": [
+              {
+                "type": "string"
+              },
+              {
+                "$ref": "#/$defs/LiteralField"
+              }
+            ]
           },
           "rdf_term": "http://purl.org/dc/terms/title",
           "rdf_type": "rdfs_literal",
@@ -2026,6 +2088,37 @@
           "title": "Previous",
           "type": "array"
         },
+        "temporal_coverage": {
+          "default": null,
+          "description": "The temporal period that the dataset covers.",
+          "items": {
+            "$ref": "#/$defs/PeriodOfTime"
+          },
+          "rdf_term": "http://purl.org/dc/terms/temporal",
+          "rdf_type": "uri",
+          "title": "Temporal Coverage",
+          "type": "array"
+        },
+        "spatial": {
+          "default": null,
+          "description": "The geographical area covered by the dataset.",
+          "items": {
+            "anyOf": [
+              {
+                "format": "uri",
+                "minLength": 1,
+                "type": "string"
+              },
+              {
+                "$ref": "#/$defs/Location"
+              }
+            ]
+          },
+          "rdf_term": "http://purl.org/dc/terms/spatial",
+          "rdf_type": "uri",
+          "title": "Spatial",
+          "type": "array"
+        },
         "distribution": {
           "default": null,
           "description": "An available distribution of the dataset.",
@@ -2037,17 +2130,6 @@
           "rdf_term": "http://www.w3.org/ns/dcat#distribution",
           "rdf_type": "uri",
           "title": "Distribution",
-          "type": "array"
-        },
-        "temporal_coverage": {
-          "default": null,
-          "description": "The temporal period that the dataset covers.",
-          "items": {
-            "$ref": "#/$defs/PeriodOfTime"
-          },
-          "rdf_term": "http://purl.org/dc/terms/temporal",
-          "rdf_type": "http://purl.org/dc/terms/PeriodOfTime",
-          "title": "Temporal Coverage",
           "type": "array"
         },
         "frequency": {
@@ -2078,26 +2160,6 @@
           "rdf_term": "http://www.w3.org/ns/dcat#inSeries",
           "rdf_type": "uri",
           "title": "In Series",
-          "type": "array"
-        },
-        "spatial": {
-          "default": null,
-          "description": "The geographical area covered by the dataset.",
-          "items": {
-            "anyOf": [
-              {
-                "format": "uri",
-                "minLength": 1,
-                "type": "string"
-              },
-              {
-                "$ref": "#/$defs/Location"
-              }
-            ]
-          },
-          "rdf_term": "http://purl.org/dc/terms/spatial",
-          "rdf_type": "uri",
-          "title": "Spatial",
           "type": "array"
         },
         "spatial_resolution": {
@@ -2229,12 +2291,19 @@
           "type": "array"
         },
         "description": {
-          "description": "A free-text account of the resource.",
-          "items": {
-            "$ref": "#/$defs/LiteralField"
+          "description": "An account of the resource.",
+          "items": {
+            "anyOf": [
+              {
+                "type": "string"
+              },
+              {
+                "$ref": "#/$defs/LiteralField"
+              }
+            ]
           },
           "rdf_term": "http://purl.org/dc/terms/description",
-          "rdf_type": "literal",
+          "rdf_type": "rdfs_literal",
           "title": "Description",
           "type": "array"
         },
@@ -2442,7 +2511,14 @@
         "title": {
           "description": "A name given to the resource.",
           "items": {
-            "$ref": "#/$defs/LiteralField"
+            "anyOf": [
+              {
+                "type": "string"
+              },
+              {
+                "$ref": "#/$defs/LiteralField"
+              }
+            ]
           },
           "rdf_term": "http://purl.org/dc/terms/title",
           "rdf_type": "rdfs_literal",
@@ -2605,6 +2681,37 @@
           "rdf_term": "http://www.w3.org/ns/dcat#prev",
           "rdf_type": "uri",
           "title": "Previous",
+          "type": "array"
+        },
+        "temporal_coverage": {
+          "default": null,
+          "description": "The temporal period that the dataset covers.",
+          "items": {
+            "$ref": "#/$defs/PeriodOfTime"
+          },
+          "rdf_term": "http://purl.org/dc/terms/temporal",
+          "rdf_type": "uri",
+          "title": "Temporal Coverage",
+          "type": "array"
+        },
+        "spatial": {
+          "default": null,
+          "description": "The geographical area covered by the dataset.",
+          "items": {
+            "anyOf": [
+              {
+                "format": "uri",
+                "minLength": 1,
+                "type": "string"
+              },
+              {
+                "$ref": "#/$defs/Location"
+              }
+            ]
+          },
+          "rdf_term": "http://purl.org/dc/terms/spatial",
+          "rdf_type": "uri",
+          "title": "Spatial",
           "type": "array"
         }
       },
@@ -2639,7 +2746,7 @@
             "$ref": "#/$defs/LiteralField"
           },
           "rdf_term": "http://purl.org/dc/terms/description",
-          "rdf_type": "literal",
+          "rdf_type": "rdfs_literal",
           "title": "Description",
           "type": "array"
         },
@@ -2771,7 +2878,7 @@
           "default": null,
           "description": "The size of a distribution in bytes.",
           "rdf_term": "http://www.w3.org/ns/dcat#byteSize",
-          "rdf_type": "xsd:nonNegativeInteger",
+          "rdf_type": "xsd:integer",
           "title": "Byte Size"
         },
         "spatial_resolution": {
@@ -2792,23 +2899,7 @@
           "title": "Spatial Resolution",
           "type": "array"
         },
-<<<<<<< HEAD
         "temporal_resolution": {
-=======
-        "catalog_record": {
-          "description": "A record describing the registration of a single resource (e.g., a dataset, a data service) that is part of the catalog.",
-          "items": {
-            "format": "uri",
-            "minLength": 1,
-            "type": "string"
-          },
-          "rdf_term": "http://www.w3.org/ns/dcat#record",
-          "rdf_type": "uri",
-          "title": "Catalog Record",
-          "type": "array"
-        },
-        "dataset": {
->>>>>>> 5d0e942c
           "default": null,
           "description": "Minimum time period resolvable in the dataset.",
           "items": {
@@ -2890,12 +2981,7 @@
       "required": [
         "title",
         "description",
-<<<<<<< HEAD
         "access_url"
-=======
-        "title",
-        "catalog_record"
->>>>>>> 5d0e942c
       ],
       "title": "DCATDistribution",
       "type": "object"
@@ -3363,8 +3449,6 @@
           "rdf_type": "uri",
           "title": "Previous",
           "type": "array"
-<<<<<<< HEAD
-=======
         },
         "temporal_coverage": {
           "default": null,
@@ -3396,99 +3480,6 @@
           "rdf_type": "uri",
           "title": "Spatial",
           "type": "array"
-        },
-        "distribution": {
-          "default": null,
-          "description": "An available distribution of the dataset.",
-          "items": {
-            "format": "uri",
-            "minLength": 1,
-            "type": "string"
-          },
-          "rdf_term": "http://www.w3.org/ns/dcat#distribution",
-          "rdf_type": "uri",
-          "title": "Distribution",
-          "type": "array"
-        },
-        "frequency": {
-          "anyOf": [
-            {
-              "format": "uri",
-              "minLength": 1,
-              "type": "string"
-            },
-            {
-              "$ref": "#/$defs/Frequency"
-            }
-          ],
-          "default": null,
-          "description": "The frequency at which a dataset is published.",
-          "rdf_term": "http://purl.org/dc/terms/accrualPeriodicity",
-          "rdf_type": "uri",
-          "title": "Frequency"
-        },
-        "in_series": {
-          "default": null,
-          "description": "A dataset series of which the dataset is part.",
-          "items": {
-            "format": "uri",
-            "minLength": 1,
-            "type": "string"
-          },
-          "rdf_term": "http://www.w3.org/ns/dcat#inSeries",
-          "rdf_type": "uri",
-          "title": "In Series",
-          "type": "array"
-        },
-        "spatial_resolution": {
-          "default": null,
-          "description": "Minimum spatial separation resolvable in a dataset, measured in meters.",
-          "items": {
-            "type": "number"
-          },
-          "rdf_term": "http://www.w3.org/ns/dcat#spatialResolutionInMeters",
-          "rdf_type": "xsd:decimal",
-          "title": "Spatial Resolution",
-          "type": "array"
-        },
-        "temporal_resolution": {
-          "default": null,
-          "description": "Minimum time period resolvable in the dataset.",
-          "items": {
-            "anyOf": [
-              {
-                "type": "string"
-              },
-              {
-                "$ref": "#/$defs/LiteralField"
-              }
-            ]
-          },
-          "rdf_term": "http://www.w3.org/ns/dcat#temporalResolution",
-          "rdf_type": "xsd:duration",
-          "title": "Temporal Resolution",
-          "type": "array"
-        },
-        "was_generated_by": {
-          "default": null,
-          "description": "An activity that generated, or provides the business context for, the creation of the dataset.",
-          "items": {
-            "anyOf": [
-              {
-                "format": "uri",
-                "minLength": 1,
-                "type": "string"
-              },
-              {
-                "$ref": "#/$defs/Activity"
-              }
-            ]
-          },
-          "rdf_term": "http://www.w3.org/ns/prov#wasGeneratedBy",
-          "rdf_type": "uri",
-          "title": "Was Generated By",
-          "type": "array"
->>>>>>> 5d0e942c
         }
       },
       "required": [
@@ -3985,7 +3976,7 @@
           ],
           "default": null,
           "description": "A description of the publisher activities.",
-          "rdf_term": "REPLACE_WITH_ACTUAL_NAMESPACE:publisherNote",
+          "rdf_term": "http://healthdataportal.eu/ns/health#publisherNote",
           "rdf_type": "rdfs_literal",
           "title": "Publisher Note"
         },
@@ -3994,7 +3985,7 @@
           "description": "A type of organisation that makes the Dataset available.",
           "format": "uri",
           "minLength": 1,
-          "rdf_term": "REPLACE_WITH_ACTUAL_NAMESPACE:publisherType",
+          "rdf_term": "http://healthdataportal.eu/ns/health#publisherType",
           "rdf_type": "uri",
           "title": "Publisher Type",
           "type": "string"
@@ -5220,7 +5211,6 @@
           "rdf_type": "uri",
           "title": "Applicable Legislation",
           "type": "array"
-<<<<<<< HEAD
         },
         "code_values": {
           "default": null,
@@ -5447,8 +5437,6 @@
           "rdf_type": "uri",
           "title": "Source",
           "type": "array"
-=======
->>>>>>> 5d0e942c
         }
       },
       "required": [
