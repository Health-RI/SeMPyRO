# Copyright 2025 Stichting Health-RI
#
# Licensed under the Apache License, Version 2.0 (the "License");
# you may not use this file except in compliance with the License.
# You may obtain a copy of the License at
#
# http://www.apache.org/licenses/LICENSE-2.0
#
# Unless required by applicable law or agreed to in writing, software
# distributed under the License is distributed on an "AS IS" BASIS,
# WITHOUT WARRANTIES OR CONDITIONS OF ANY KIND, either express or implied.
# See the License for the specific language governing permissions and
# limitations under the License.

from .dcat_resource import DCATResource, Status, AccessRights
from .dcat_dataset import DCATDataset, Frequency
from .dcat_catalog import DCATCatalog
from .dataset_series import DCATDatasetSeries
from .data_service import DCATDataService
from .dcat_distribution import DCATDistribution
from .dcat_relationship import Relationship
from .dcat_attribution import Attribution
<<<<<<< HEAD
from .dcat_catalog_record import DCATCatalogRecord
=======
>>>>>>> 467384cf

__all__ = (
    # dcat rdf model classes
    "DCATResource",
    "DCATDataset",
    "DCATCatalog",
    "DCATDistribution",
    "DCATDatasetSeries",
    "DCATDataService",
<<<<<<< HEAD
    "DCATCatalogRecord",
=======
>>>>>>> 467384cf
    "Relationship",
    "Attribution",
    # enum classes
    "Status",
    "AccessRights",
    "Frequency"
)<|MERGE_RESOLUTION|>--- conflicted
+++ resolved
@@ -20,10 +20,8 @@
 from .dcat_distribution import DCATDistribution
 from .dcat_relationship import Relationship
 from .dcat_attribution import Attribution
-<<<<<<< HEAD
 from .dcat_catalog_record import DCATCatalogRecord
-=======
->>>>>>> 467384cf
+
 
 __all__ = (
     # dcat rdf model classes
@@ -33,10 +31,7 @@
     "DCATDistribution",
     "DCATDatasetSeries",
     "DCATDataService",
-<<<<<<< HEAD
     "DCATCatalogRecord",
-=======
->>>>>>> 467384cf
     "Relationship",
     "Attribution",
     # enum classes
