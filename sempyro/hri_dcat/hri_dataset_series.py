--- conflicted
+++ resolved
@@ -14,21 +14,14 @@
 from pathlib import Path
 from typing import List, Union
 
-<<<<<<< HEAD
 from pydantic import ConfigDict, Field, AnyHttpUrl
-=======
-from pydantic import ConfigDict, Field, field_validator, AnyHttpUrl
->>>>>>> 467384cf
+
 from rdflib import DCAT, DCTERMS
 
 from sempyro.dcat import DCATDatasetSeries
 from sempyro.foaf import Agent
 from sempyro.vcard import VCard
 from sempyro.namespaces import DCATv3, DCATAPv3
-<<<<<<< HEAD
-=======
-from sempyro.utils.validator_functions import force_literal_field
->>>>>>> 467384cf
 
 
 class HRIDatasetSeries(DCATDatasetSeries):
@@ -52,10 +45,6 @@
         }
     )
     contact_point: List[Union[AnyHttpUrl, VCard]] = Field(
-<<<<<<< HEAD
-=======
-        default=None,
->>>>>>> 467384cf
         description="Relevant contact information for the cataloged resource.",
         json_schema_extra={
             "rdf_term": DCAT.contactPoint,
