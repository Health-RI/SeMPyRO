--- conflicted
+++ resolved
@@ -20,11 +20,8 @@
 
 from sempyro import LiteralField, RDFModel
 from sempyro.foaf import Agent
-<<<<<<< HEAD
 from sempyro import LiteralField
 from sempyro.dcat import DCATCatalog
-=======
->>>>>>> 79452c9a
 from sempyro.utils.validator_functions import force_literal_field
 
 
