--- conflicted
+++ resolved
@@ -15,12 +15,7 @@
 from pathlib import Path
 from typing import List, Union
 
-<<<<<<< HEAD
-from pydantic import AnyHttpUrl, AwareDatetime, ConfigDict, Field, NaiveDatetime, field_validator
-from rdflib import PROV
-=======
 from pydantic import AnyHttpUrl, ConfigDict, Field, field_validator
->>>>>>> 5d0e942c
 from rdflib.namespace import DCAT, DCTERMS, FOAF
 
 from sempyro import LiteralField
@@ -113,16 +108,6 @@
             "rdf_type": "uri"
         }
     )
-<<<<<<< HEAD
-
-    description: List[LiteralField] = Field(
-        description="An account of the resource.",
-        json_schema_extra={
-            "rdf_term": DCTERMS.description,
-            "rdf_type": "literal"
-        }
-    )
-
     distribution: List[Union[AnyHttpUrl, DCATDistribution]] = Field(
         default=None,
         description="An available Distribution for the Dataset.",
@@ -135,10 +120,6 @@
     documentation: List[AnyHttpUrl] = Field(
         default=None,
         description="A page or document about this thing.",
-=======
-    identifier: Union[str, LiteralField] = Field(
-        description="An unambiguous reference to the resource within a given context.",
->>>>>>> 5d0e942c
         json_schema_extra={
             "rdf_term": FOAF.page,
             "rdf_type": "uri"
@@ -263,7 +244,6 @@
             "rdf_type": "rdfs_literal"
         }
     )
-<<<<<<< HEAD
 
     purpose: List[AnyHttpUrl] = Field(
         default=None,
@@ -338,7 +318,6 @@
             "rdf_type": "uri"
         }
     )
-
     identifier: Union[str, LiteralField] = Field(
         description="An unambiguous reference to the resource within a given context.",
         json_schema_extra={
@@ -346,9 +325,6 @@
             "rdf_type": "rdfs_literal"
         }
     )
-
-=======
->>>>>>> 5d0e942c
     publisher: Union[AnyHttpUrl, HRIAgent] = Field(
         description="An entity responsible for making the resource available.",
         json_schema_extra={
@@ -388,12 +364,8 @@
         }
     )
 
-<<<<<<< HEAD
-
-    @field_validator("title", "description", "keyword", "population_coverage", mode="before")
-=======
-    @field_validator("keyword", mode="before")
->>>>>>> 5d0e942c
+
+    @field_validator("keyword", "population_coverage", mode="before")
     @classmethod
     def convert_to_literal(cls, value: Union[List[Union[str, LiteralField]], None]) -> Union[List[LiteralField], None]:
         if not value:
